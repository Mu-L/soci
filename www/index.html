--- conflicted
+++ resolved
@@ -37,7 +37,7 @@
 databases in the most natural and intuitive way. If you find existing
 libraries too difficult for your needs or just distracting, SOCI can be
 a good alternative.</p>
-
+          
 <p>The simplest motivating code example for the SQL query that is supposed
 to retrieve a single row is:</p>
 <pre>
@@ -69,9 +69,9 @@
 
 <p>SOCI offers also extensive integration with Boost datatypes (optional, tuple and fusion) and flexible support
 for user-defined datatypes.</p>
-
+          
 <p>Even though SOCI is mainly a C++ library, it also allows to use it from other programming languages. Currently the package contains the Ada binding, with more bindings likely to come in the future.</p>
-
+          
 <p>Starting from its 2.0.0 release, SOCI uses the plug-in architecture for
 backends - this allows to target various database servers.
 Currently (3.2.3), the following database systems are supported:</p>
@@ -97,16 +97,11 @@
 Software License</a>.</p>
 
 <p>All SOCI downloads are hosted on SourceForge.net servers. The current
-<<<<<<< HEAD
-stable release (3.2.2) can be downloaded <a href="https://sourceforge.net/p/soci/" target="_blank">here</a>,
-and all previous releases are available
-=======
 stable release (3.2.3) can be downloaded <a href="https://sourceforge.net/p/soci/" target="_blank">here</a>,
 and all previous releases are available 
->>>>>>> 111b50af
 <a href="http://sourceforge.net/project/showfiles.php?group_id=121480" target="_blank">here</a>.</p>
 
-<p>The development of SOCI happens on GitHub. All repositories live
+<p>The development of SOCI happens on GitHub. All repositories live 
 under the <a target="_blank" href="http://github.com/organizations/SOCI">SOCI</a>
 organization where all Git repositories are available.</p>
 
@@ -115,20 +110,20 @@
 $ git clone git://github.com/SOCI/soci.git
 </pre>
 
-<p>The <a href="https://github.com/SOCI/soci/issues">Issues</a> tracker is open
+<p>The <a href="https://github.com/SOCI/soci/issues">Issues</a> tracker is open 
 for bug reports and patches submission.</p>
 
-<p>The best way to contribute to SOCI is to follow the typical GitHub workflow:
+<p>The best way to contribute to SOCI is to follow the typical GitHub workflow: 
 fork SOCI, apply your edits and submit <a href="https://github.com/SOCI/soci/pulls">Pull Request</a>.
 <br /> Feel free to join SOCI development!</p>
 
-<p>To meet other users, please consider subscribing to the
-<a target="_blank" href="https://lists.sourceforge.net/lists/listinfo/soci-users">SOCI-users mailing list</a>.
-There is also <a target="_blank" href="https://lists.sourceforge.net/lists/listinfo/soci-devel">SOCI-devel mailing list</a>
+<p>To meet other users, please consider subscribing to the 
+<a target="_blank" href="https://lists.sourceforge.net/lists/listinfo/soci-users">SOCI-users mailing list</a>. 
+There is also <a target="_blank" href="https://lists.sourceforge.net/lists/listinfo/soci-devel">SOCI-devel mailing list</a> 
 available dedicated to development discussions only.</p>
 
-<p>There is also community-driven <a target="_blank" href="https://github.com/SOCI/soci/wiki/">Wiki</a>
-and <a target="_blank" href="https://github.com/SOCI/soci/wiki/FAQ">FAQ</a> hosted at GitHub, where everybody
+<p>There is also community-driven <a target="_blank" href="https://github.com/SOCI/soci/wiki/">Wiki</a> 
+and <a target="_blank" href="https://github.com/SOCI/soci/wiki/FAQ">FAQ</a> hosted at GitHub, where everybody 
 is welcome to contribute.</p>
       </td>
     </tr>
