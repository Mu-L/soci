#!/bin/bash -e
# Run before_install actions for SOCI build at travis-ci.org
#
<<<<<<< HEAD
source ./bin/ci/common.sh
# Install dependencies
echo "$(tmstamp) *** before_install::apt-get starting $(date) ***"
#sudo apt-get install -qq apt-transport-https
#wget http://oss.oracle.com/el4/RPM-GPG-KEY-oracle -O - | sudo apt-key add -
#sudo bash -c 'echo "deb https://oss.oracle.com/debian unstable main non-free" >> /etc/apt/sources.list'
sudo bash -c 'echo "deb http://archive.canonical.com/ubuntu precise partner" >> /etc/apt/sources.list'
sudo apt-key adv --recv-keys --keyserver keyserver.ubuntu.com 16126D3A3E5C1192
sudo apt-get update -qq
#if [ `uname -m` = x86_64 ]; then sudo apt-get install -qq --force-yes ia32-libs ia32-libs-multiarch fi
sudo apt-get install -qq \
    tar bzip2 \
    libstdc++5 \
    libaio1 \
    libboost-dev libboost-date-time-dev \
    libmyodbc odbc-postgresql \
    firebird2.5-super firebird2.5-dev
echo "$(tmstamp) *** before_install::apt-get finished $(date) ***"

echo "$(tmstamp) *** before_install::oracle starting $(date) ***"

if wget http://brzuchol.loskot.net/software/oracle/instantclient_11_2-linux-x64-mloskot.tar.bz2 ; then
    tar -jxf instantclient_11_2-linux-x64-mloskot.tar.bz2
    sudo mkdir -p /opt
    sudo mv instantclient_11_2 /opt
    sudo ln -s ${ORACLE_HOME}/libclntsh.so.11.1 ${ORACLE_HOME}/libclntsh.so
    sudo ln -s ${ORACLE_HOME}/libocci.so.11.1 ${ORACLE_HOME}/libocci.so
else
    echo "WARNING: failed to download Orcale distribution.  Oracle will not be tested."
fi
echo "$(tmstamp) *** before_install::oracle finished $(date) ***"

echo "$(tmstamp) *** before_install::db2 starting $(date) ***"
echo "Running apt-get install db2exc"
# deliberately verbose to test - mloskot
sudo apt-get install -y db2exc
echo "Running db2profile and db2rmln"
sudo /bin/sh -c '. ~db2inst1/sqllib/db2profile ; $DB2DIR/cfg/db2rmln'
echo "Setting up db2 users"
echo -e "db2inst1\ndb2inst1" | sudo passwd db2inst1
echo -e "db2fenc1\ndb2fenc1" | sudo passwd db2fenc1
echo -e "dasusr1\ndasusr1" | sudo passwd dasusr1
echo "Configuring DB2 ODBC driver"
if test `getconf LONG_BIT` = "64" ; then
    if test -f /home/db2inst1/sqllib/lib64/libdb2o.so ; then
	DB2_ODBC_DRIVER=/home/db2inst1/sqllib/lib64/libdb2o.so
    else
	echo "ERROR: can't find the 64-bit DB2 ODBC library"
	exit 1
    fi
else
    if test -f /home/db2inst1/sqllib/lib32/libdb2.so ; then
	DB2_ODBC_DRIVER=/home/db2inst1/sqllib/lib32/libdb2.so
    elif test -f /home/db2inst1/sqllib/lib/libdb2.so ; then
	DB2_ODBC_DRIVER=/home/db2inst1/sqllib/lib/libdb2.so
    else
	echo "ERROR: can't find the 32-bit DB2 ODBC library"
	exit 1
    fi
fi
echo "DB2 ODBC driver set to $DB2_ODBC_DRIVER"
echo "$(tmstamp) *** before_install::db2 finished $(date) ***"

echo "$(tmstamp) *** before_install::odbc starting $(date) ***"
# to prevent header file conflicts, unixodbc-dev has to be installed after
# db2rmln is run
sudo apt-get install -qq unixodbc-dev 
echo "$(tmstamp) *** before_install::odbc finished $(date) ***"

echo "$(tmstamp) *** before_install::config starting $(date) ***"
# Configure Firebird
# See: Non-interactive setup for travis-ci.org 
# http://tech.groups.yahoo.com/group/firebird-support/message/120883
#sudo dpkg-reconfigure -f noninteractive firebird2.5-super
sudo sed /ENABLE_FIREBIRD_SERVER=/s/no/yes/ -i /etc/default/firebird2.5
cat /etc/default/firebird2.5 | grep ENABLE_FIREBIRD_SERVER
sudo service firebird2.5-super start
# Configure ODBC
sudo odbcinst -i -d -f /usr/share/libmyodbc/odbcinst.ini
cat <<EOF | sudo odbcinst -i -d -r 
[DB2]
Description = ODBC for DB2
Driver = $DB2_ODBC_DRIVER
FileUsage = 1
Threading = 0
EOF
echo "$(tmstamp) *** before_install::config finished $(date) ***"
=======
# Copyright (c) 2013 Mateusz Loskot <mateusz@loskot.net>
#
source ${TRAVIS_BUILD_DIR}/bin/ci/common.sh

sudo apt-key adv --recv-keys --keyserver keyserver.ubuntu.com 16126D3A3E5C1192
sudo apt-get update -qq
sudo apt-get install -qq libboost-dev libboost-date-time-dev

before_install="${TRAVIS_BUILD_DIR}/bin/ci/before_install_${SOCI_TRAVIS_BACKEND}.sh"
[ -x ${before_install} ] && ${before_install} || echo "nothing to run"
>>>>>>> adcec565
<|MERGE_RESOLUTION|>--- conflicted
+++ resolved
@@ -1,95 +1,6 @@
 #!/bin/bash -e
 # Run before_install actions for SOCI build at travis-ci.org
 #
-<<<<<<< HEAD
-source ./bin/ci/common.sh
-# Install dependencies
-echo "$(tmstamp) *** before_install::apt-get starting $(date) ***"
-#sudo apt-get install -qq apt-transport-https
-#wget http://oss.oracle.com/el4/RPM-GPG-KEY-oracle -O - | sudo apt-key add -
-#sudo bash -c 'echo "deb https://oss.oracle.com/debian unstable main non-free" >> /etc/apt/sources.list'
-sudo bash -c 'echo "deb http://archive.canonical.com/ubuntu precise partner" >> /etc/apt/sources.list'
-sudo apt-key adv --recv-keys --keyserver keyserver.ubuntu.com 16126D3A3E5C1192
-sudo apt-get update -qq
-#if [ `uname -m` = x86_64 ]; then sudo apt-get install -qq --force-yes ia32-libs ia32-libs-multiarch fi
-sudo apt-get install -qq \
-    tar bzip2 \
-    libstdc++5 \
-    libaio1 \
-    libboost-dev libboost-date-time-dev \
-    libmyodbc odbc-postgresql \
-    firebird2.5-super firebird2.5-dev
-echo "$(tmstamp) *** before_install::apt-get finished $(date) ***"
-
-echo "$(tmstamp) *** before_install::oracle starting $(date) ***"
-
-if wget http://brzuchol.loskot.net/software/oracle/instantclient_11_2-linux-x64-mloskot.tar.bz2 ; then
-    tar -jxf instantclient_11_2-linux-x64-mloskot.tar.bz2
-    sudo mkdir -p /opt
-    sudo mv instantclient_11_2 /opt
-    sudo ln -s ${ORACLE_HOME}/libclntsh.so.11.1 ${ORACLE_HOME}/libclntsh.so
-    sudo ln -s ${ORACLE_HOME}/libocci.so.11.1 ${ORACLE_HOME}/libocci.so
-else
-    echo "WARNING: failed to download Orcale distribution.  Oracle will not be tested."
-fi
-echo "$(tmstamp) *** before_install::oracle finished $(date) ***"
-
-echo "$(tmstamp) *** before_install::db2 starting $(date) ***"
-echo "Running apt-get install db2exc"
-# deliberately verbose to test - mloskot
-sudo apt-get install -y db2exc
-echo "Running db2profile and db2rmln"
-sudo /bin/sh -c '. ~db2inst1/sqllib/db2profile ; $DB2DIR/cfg/db2rmln'
-echo "Setting up db2 users"
-echo -e "db2inst1\ndb2inst1" | sudo passwd db2inst1
-echo -e "db2fenc1\ndb2fenc1" | sudo passwd db2fenc1
-echo -e "dasusr1\ndasusr1" | sudo passwd dasusr1
-echo "Configuring DB2 ODBC driver"
-if test `getconf LONG_BIT` = "64" ; then
-    if test -f /home/db2inst1/sqllib/lib64/libdb2o.so ; then
-	DB2_ODBC_DRIVER=/home/db2inst1/sqllib/lib64/libdb2o.so
-    else
-	echo "ERROR: can't find the 64-bit DB2 ODBC library"
-	exit 1
-    fi
-else
-    if test -f /home/db2inst1/sqllib/lib32/libdb2.so ; then
-	DB2_ODBC_DRIVER=/home/db2inst1/sqllib/lib32/libdb2.so
-    elif test -f /home/db2inst1/sqllib/lib/libdb2.so ; then
-	DB2_ODBC_DRIVER=/home/db2inst1/sqllib/lib/libdb2.so
-    else
-	echo "ERROR: can't find the 32-bit DB2 ODBC library"
-	exit 1
-    fi
-fi
-echo "DB2 ODBC driver set to $DB2_ODBC_DRIVER"
-echo "$(tmstamp) *** before_install::db2 finished $(date) ***"
-
-echo "$(tmstamp) *** before_install::odbc starting $(date) ***"
-# to prevent header file conflicts, unixodbc-dev has to be installed after
-# db2rmln is run
-sudo apt-get install -qq unixodbc-dev 
-echo "$(tmstamp) *** before_install::odbc finished $(date) ***"
-
-echo "$(tmstamp) *** before_install::config starting $(date) ***"
-# Configure Firebird
-# See: Non-interactive setup for travis-ci.org 
-# http://tech.groups.yahoo.com/group/firebird-support/message/120883
-#sudo dpkg-reconfigure -f noninteractive firebird2.5-super
-sudo sed /ENABLE_FIREBIRD_SERVER=/s/no/yes/ -i /etc/default/firebird2.5
-cat /etc/default/firebird2.5 | grep ENABLE_FIREBIRD_SERVER
-sudo service firebird2.5-super start
-# Configure ODBC
-sudo odbcinst -i -d -f /usr/share/libmyodbc/odbcinst.ini
-cat <<EOF | sudo odbcinst -i -d -r 
-[DB2]
-Description = ODBC for DB2
-Driver = $DB2_ODBC_DRIVER
-FileUsage = 1
-Threading = 0
-EOF
-echo "$(tmstamp) *** before_install::config finished $(date) ***"
-=======
 # Copyright (c) 2013 Mateusz Loskot <mateusz@loskot.net>
 #
 source ${TRAVIS_BUILD_DIR}/bin/ci/common.sh
@@ -99,5 +10,4 @@
 sudo apt-get install -qq libboost-dev libboost-date-time-dev
 
 before_install="${TRAVIS_BUILD_DIR}/bin/ci/before_install_${SOCI_TRAVIS_BACKEND}.sh"
-[ -x ${before_install} ] && ${before_install} || echo "nothing to run"
->>>>>>> adcec565
+[ -x ${before_install} ] && ${before_install} || echo "nothing to run"