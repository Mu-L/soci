--- conflicted
+++ resolved
@@ -107,11 +107,7 @@
         endif()
       endforeach()
       list(APPEND PUBLIC_DEP_CALL_ARGS
-<<<<<<< HEAD
-        "NAME ${CURRENT_DEP} DEP_TARGETS ${CURRENT_DEP_TARGETS} TARGET SOCI::${DEFINE_BACKEND_ALIAS_NAME}"
-=======
-        "NAME ${CURRENT_DEP} DEP_TARGETS ${CURRENT_DEP_TARGETS} TARGET SOCI::${DEFINE_BACKEND_NAME} ${MACRO_NAMES_ARG} REQUIRED"
->>>>>>> 8b7cd302
+        "NAME ${CURRENT_DEP} DEP_TARGETS ${CURRENT_DEP_TARGETS} TARGET SOCI::${DEFINE_BACKEND_NAME}"
       )
     endif()
   endforeach()
