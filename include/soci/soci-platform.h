//
// Copyright (C) 2006-2008 Mateusz Loskot
// Distributed under the Boost Software License, Version 1.0.
// (See accompanying file LICENSE_1_0.txt or copy at
// http://www.boost.org/LICENSE_1_0.txt)
//

#ifndef SOCI_PLATFORM_H_INCLUDED
#define SOCI_PLATFORM_H_INCLUDED

//disable MSVC deprecated warnings
#if defined(_MSC_VER) && !defined(_CRT_SECURE_NO_WARNINGS)
#define _CRT_SECURE_NO_WARNINGS
#endif

#include <stdarg.h>
#include <string.h>
#include <string>
#include <cstring>
#include <cstdlib>
#include <ctime>
#include <memory>

#include "soci/soci-config.h"

#if defined(_MSC_VER)
#define LL_FMT_FLAGS "I64"
#else
#define LL_FMT_FLAGS "ll"
#endif

// Portability hacks for Microsoft Visual C++ compiler
#ifdef _MSC_VER
#include <stdlib.h>

//Disables warnings about STL objects need to have dll-interface and/or
//base class must have dll interface
#pragma warning(disable:4251 4275)


// Define if you have the vsnprintf variants.
#if _MSC_VER < 1500
# define vsnprintf _vsnprintf
#endif

// Define if you have the snprintf variants.
#if _MSC_VER < 1900
# define snprintf _snprintf
#endif

// Define if you have the strtoll and strtoull variants.
#if _MSC_VER < 1300
# error "Visual C++ versions prior 1300 don't support _strtoi64 and _strtoui64"
#elif _MSC_VER >= 1300 && _MSC_VER < 1800
namespace std {
    inline long long strtoll(char const* str, char** str_end, int base)
    {
        return _strtoi64(str, str_end, base);
    }

    inline unsigned long long strtoull(char const* str, char** str_end, int base)
    {
        return _strtoui64(str, str_end, base);
    }
}
#endif // _MSC_VER < 1800
#endif // _MSC_VER

#if defined(__CYGWIN__) || defined(__MINGW32__)
#include <stdlib.h>
namespace std {
    using ::strtoll;
    using ::strtoull;
}
#endif

#ifdef _WIN32
# ifndef _WIN32_WINNT
#   define _WIN32_WINNT 0x0502 //_WIN32_WINNT_WS03, VS2015 support: https://msdn.microsoft.com/de-de/library/6sehtctf.aspx
# endif

# ifdef SOCI_DLL
#  define SOCI_DECL_EXPORT __declspec(dllexport)
#  define SOCI_DECL_IMPORT __declspec(dllimport)
# endif

#elif defined(SOCI_HAVE_VISIBILITY_SUPPORT)
# define SOCI_DECL_EXPORT __attribute__ (( visibility("default") ))
# define SOCI_DECL_IMPORT __attribute__ (( visibility("default") ))
#endif

#ifndef SOCI_DECL_EXPORT
# define SOCI_DECL_EXPORT
# define SOCI_DECL_IMPORT
#endif

// Define SOCI_DECL
#ifdef SOCI_SOURCE
# define SOCI_DECL SOCI_DECL_EXPORT
#else
# define SOCI_DECL SOCI_DECL_IMPORT
#endif

// C++11 features are always available in MSVS as it has no separate C++98
// mode, we just need to check for the minimal compiler version supporting them
// (see https://msdn.microsoft.com/en-us/library/hh567368.aspx).

#ifdef _MSC_VER
    #if _MSC_VER < 1900
        #error This version of SOCI requires MSVS 2015 or later.
    #endif
    #if _MSVC_LANG >= 201703L
        #define SOCI_HAVE_CXX17
    #endif
#else
    #if __cplusplus < 201402L
        #error This version of SOCI requires C++14.
    #endif
    #if __cplusplus >= 201703L
        #define SOCI_HAVE_CXX17
    #endif
#endif

// Define SOCI_ALLOW_DEPRECATED_BEGIN and SOCI_ALLOW_DEPRECATED_END
// Ref.: https://www.fluentcpp.com/2019/08/30/how-to-disable-a-warning-in-cpp/
#if defined(__GNUC__) || defined(__clang__)
# define SOCI_ALLOW_DEPRECATED_BEGIN \
    _Pragma("GCC diagnostic push") \
    _Pragma("GCC diagnostic ignored \"-Wdeprecated\"") \
    _Pragma("GCC diagnostic ignored \"-Wdeprecated-declarations\"")
# define SOCI_ALLOW_DEPRECATED_END \
    _Pragma("GCC diagnostic pop")
#elif defined(_MSC_VER)
# define SOCI_ALLOW_DEPRECATED_BEGIN \
    __pragma(warning(push)) \
    __pragma(warning(disable: 4973 )) \
    __pragma(warning(disable: 4974 )) \
    __pragma(warning(disable: 4995 )) \
    __pragma(warning(disable: 4996 ))
# define SOCI_ALLOW_DEPRECATED_END \
    __pragma(warning(pop))
# define SOCI_DONT_WARN(statement) statement
#else
# pragma message("WARNING: SOCI_ALLOW_DEPRECATED_* not available for this compilet")
# define SOCI_ALLOW_DEPRECATED_BEGIN
# define SOCI_ALLOW_DEPRECATED_END
#endif

#define SOCI_NOT_ASSIGNABLE(classname) \
public: \
    classname(const classname&) = default; \
private: \
    classname& operator=(const classname&) = delete;
#define SOCI_NOT_COPYABLE(classname) \
    classname(const classname&) = delete; \
    classname& operator=(const classname&) = delete;

#define SOCI_UNUSED(x) (void)x;

// This macro can be used to avoid warnings from MSVC (and sometimes from gcc,
// if initialization is indirect) about "uninitialized" variables that are
// actually always initialized. Using this macro makes it clear that the
// initialization is only necessary to avoid compiler warnings and also will
// allow us to define it as doing nothing if we ever use a compiler warning
// about initializing variables unnecessarily.
#define SOCI_DUMMY_INIT(x) (x)

<<<<<<< HEAD
#define SOCI_OS_LINUX       0x0001
#define SOCI_OS_FREE_BSD    0x0002
#define SOCI_OS_APPLE       0x0003
#define SOCI_OS_WINDOWS     0x0004

#if defined(linux) || defined(__linux) || defined(__linux__)
    #define SOCI_OS SOCI_OS_LINUX
#elif defined(__FreeBSD__) || defined(__FreeBSD_kernel__)
    #define SOCI_OS SOCI_OS_FREE_BSD
#elif defined(__APPLE__)
    #define SOCI_OS SOCI_OS_APPLE
#elif defined(_WIN32) || defined(_WIN64)
    #define SOCI_OS SOCI_OS_WINDOWS
#endif

#if !defined(SOCI_OS)
    #error "Unknown platform"
=======
// And this one can be used to return after calling a "[[noreturn]]" function.
// Here the problem is that MSVC complains about unreachable code in this case
// (but only in release builds, where optimizations are enabled), while other
// compilers complain about missing return statement without it.
#if defined(_MSC_VER) && defined(NDEBUG)
    #define SOCI_DUMMY_RETURN(x)
#else
    #define SOCI_DUMMY_RETURN(x) return x
>>>>>>> c5678e17
#endif

#endif // SOCI_PLATFORM_H_INCLUDED<|MERGE_RESOLUTION|>--- conflicted
+++ resolved
@@ -165,34 +165,16 @@
 // about initializing variables unnecessarily.
 #define SOCI_DUMMY_INIT(x) (x)
 
-<<<<<<< HEAD
-#define SOCI_OS_LINUX       0x0001
-#define SOCI_OS_FREE_BSD    0x0002
-#define SOCI_OS_APPLE       0x0003
-#define SOCI_OS_WINDOWS     0x0004
-
-#if defined(linux) || defined(__linux) || defined(__linux__)
-    #define SOCI_OS SOCI_OS_LINUX
-#elif defined(__FreeBSD__) || defined(__FreeBSD_kernel__)
-    #define SOCI_OS SOCI_OS_FREE_BSD
-#elif defined(__APPLE__)
-    #define SOCI_OS SOCI_OS_APPLE
-#elif defined(_WIN32) || defined(_WIN64)
-    #define SOCI_OS SOCI_OS_WINDOWS
-#endif
-
-#if !defined(SOCI_OS)
-    #error "Unknown platform"
-=======
 // And this one can be used to return after calling a "[[noreturn]]" function.
 // Here the problem is that MSVC complains about unreachable code in this case
 // (but only in release builds, where optimizations are enabled), while other
 // compilers complain about missing return statement without it.
+// Note: this macro is no longer used in SOCI's codebase. It is only retained
+// in case downstream code is depending on it.
 #if defined(_MSC_VER) && defined(NDEBUG)
     #define SOCI_DUMMY_RETURN(x)
 #else
     #define SOCI_DUMMY_RETURN(x) return x
->>>>>>> c5678e17
 #endif
 
 #endif // SOCI_PLATFORM_H_INCLUDED