//
// Copyright (C) 2004-2006 Maciej Sobczak, Stephen Hutton
// MySQL backend copyright (C) 2006 Pawel Aleksander Fedorynski
// Distributed under the Boost Software License, Version 1.0.
// (See accompanying file LICENSE_1_0.txt or copy at
// http://www.boost.org/LICENSE_1_0.txt)
//

#ifndef SOCI_MYSQL_H_INCLUDED
#define SOCI_MYSQL_H_INCLUDED

#include <soci/soci-platform.h>

#ifdef SOCI_MYSQL_SOURCE
# define SOCI_MYSQL_DECL SOCI_DECL_EXPORT
#else
# define SOCI_MYSQL_DECL SOCI_DECL_IMPORT
#endif

#include <soci/soci-backend.h>
<<<<<<< HEAD
#include <private/soci-trivial-blob-backend.h>
=======
#include <soci/trivial-blob-backend.h>
#ifdef _WIN32
#include <winsock.h> // SOCKET
#endif // _WIN32

// Some version of mysql.h contain trailing comma in an enum declaration that
// trigger -Wpedantic, so suppress it as there is nothing to be done about it
// using the macros defined in our private soci-compiler.h header, that we can
// only include when building SOCI itself.
#ifdef SOCI_MYSQL_SOURCE
    #include "soci-compiler.h"
#endif

#ifdef SOCI_GCC_WARNING_SUPPRESS
    SOCI_GCC_WARNING_SUPPRESS(pedantic)
#endif
>>>>>>> c5678e17

#ifdef SOCI_MYSQL_DIRECT_INCLUDE
#include <mysql.h> // MySQL Client
#include <errmsg.h> // MySQL Error codes
#else
#include <mysql/mysql.h> // MySQL Client
#include <mysql/errmsg.h> // MySQL Error codes
#endif


#include <vector>


namespace soci
{

class SOCI_MYSQL_DECL mysql_soci_error : public soci_error
{
public:
    mysql_soci_error(std::string const & msg, int errNum)
        : soci_error(msg), err_num_(errNum), cat_(unknown) {
            if(errNum == CR_CONNECTION_ERROR ||
               errNum == CR_CONN_HOST_ERROR ||
               errNum == CR_SERVER_GONE_ERROR ||
               errNum == CR_SERVER_LOST ||
               errNum == 1927) { // Lost connection to backend server
                cat_ = connection_error;
            }
        }

    error_category get_error_category() const override { return cat_; }

    unsigned int err_num_;
    error_category cat_;
};

struct mysql_statement_backend;
struct mysql_standard_into_type_backend : details::standard_into_type_backend
{
    mysql_standard_into_type_backend(mysql_statement_backend &st)
        : statement_(st) {}

    void define_by_pos(int &position,
        void *data, details::exchange_type type) override;

    void pre_fetch() override;
    void post_fetch(bool gotData, bool calledFromFetch,
        indicator *ind) override;

    void clean_up() override;

    mysql_statement_backend &statement_;

    void *data_;
    details::exchange_type type_;
    int position_;
};

struct mysql_vector_into_type_backend : details::vector_into_type_backend
{
    mysql_vector_into_type_backend(mysql_statement_backend &st)
        : statement_(st) {}

    void define_by_pos(int &position,
        void *data, details::exchange_type type) override;

    void pre_fetch() override;
    void post_fetch(bool gotData, indicator *ind) override;

    void resize(std::size_t sz) override;
    std::size_t size() override;

    void clean_up() override;

    mysql_statement_backend &statement_;

    void *data_;
    details::exchange_type type_;
    int position_;
};

struct mysql_standard_use_type_backend : details::standard_use_type_backend
{
    mysql_standard_use_type_backend(mysql_statement_backend &st)
        : statement_(st), position_(0), buf_(NULL) {}

    void bind_by_pos(int &position,
        void *data, details::exchange_type type, bool readOnly) override;
    void bind_by_name(std::string const &name,
        void *data, details::exchange_type type, bool readOnly) override;

    void pre_use(indicator const *ind) override;
    void post_use(bool gotData, indicator *ind) override;

    void clean_up() override;

    mysql_statement_backend &statement_;

    void *data_;
    details::exchange_type type_;
    int position_;
    std::string name_;
    char *buf_;
};

struct mysql_vector_use_type_backend : details::vector_use_type_backend
{
    mysql_vector_use_type_backend(mysql_statement_backend &st)
        : statement_(st), position_(0) {}

    void bind_by_pos(int &position,
        void *data, details::exchange_type type) override;
    void bind_by_name(std::string const &name,
        void *data, details::exchange_type type) override;

    void pre_use(indicator const *ind) override;

    std::size_t size() override;

    void clean_up() override;

    mysql_statement_backend &statement_;

    void *data_;
    details::exchange_type type_;
    int position_;
    std::string name_;
    std::vector<char *> buffers_;
};

struct mysql_session_backend;
struct SOCI_MYSQL_DECL mysql_statement_backend : details::statement_backend
{
    mysql_statement_backend(mysql_session_backend &session);

    void alloc() override;
    void clean_up() override;
    void prepare(std::string const &query,
        details::statement_type eType) override;

    exec_fetch_result execute(int number) override;
    exec_fetch_result fetch(int number) override;

    long long get_affected_rows() override;
    int get_number_of_rows() override;
    std::string get_parameter_name(int index) const override;

    std::string rewrite_for_procedure_call(std::string const &query) override;

    int prepare_for_describe() override;
    void describe_column(int colNum,
        db_type &dbtype,
        std::string &columnName) override;
    data_type to_data_type(db_type dbt) const override;

    mysql_standard_into_type_backend * make_into_type_backend() override;
    mysql_standard_use_type_backend * make_use_type_backend() override;
    mysql_vector_into_type_backend * make_vector_into_type_backend() override;
    mysql_vector_use_type_backend * make_vector_use_type_backend() override;

    mysql_session_backend &session_;

    MYSQL_RES *result_;

    // The query is split into chunks, separated by the named parameters;
    // e.g. for "SELECT id FROM ttt WHERE name = :foo AND gender = :bar"
    // we will have query chunks "SELECT id FROM ttt WHERE name = ",
    // "AND gender = " and names "foo", "bar".
    std::vector<std::string> queryChunks_;
    std::vector<std::string> names_; // list of names for named binds

    long long rowsAffectedBulk_; // number of rows affected by the last bulk operation

    int numberOfRows_;  // number of rows retrieved from the server
    int currentRow_;    // "current" row number to consume in postFetch
    int rowsToConsume_; // number of rows to be consumed in postFetch

    bool justDescribed_; // to optimize row description with immediately
                         // following actual statement execution

    // Set to true if the last column passed to describe_column() was a
    // MEDIUMINT UNSIGNED one, see to_data_type().
    bool lastDescribedUnsignedMediumInt_ = false;

    // Prefetch the row offsets in order to use mysql_row_seek() for
    // random access to rows, since mysql_data_seek() is expensive.
    std::vector<MYSQL_ROW_OFFSET> resultRowOffsets_;

    bool hasIntoElements_;
    bool hasVectorIntoElements_;
    bool hasUseElements_;
    bool hasVectorUseElements_;

    // the following maps are used for finding data buffers according to
    // use elements specified by the user

    typedef std::map<int, char **> UseByPosBuffersMap;
    UseByPosBuffersMap useByPosBuffers_;

    typedef std::map<std::string, char **> UseByNameBuffersMap;
    UseByNameBuffersMap useByNameBuffers_;
};

struct SOCI_MYSQL_DECL mysql_rowid_backend : details::rowid_backend
{
    mysql_rowid_backend(mysql_session_backend &session);

    ~mysql_rowid_backend() override;
};

class SOCI_MYSQL_DECL mysql_blob_backend : public details::trivial_blob_backend
{
public:
    mysql_blob_backend(mysql_session_backend &session);

    ~mysql_blob_backend() override;

    std::size_t hex_str_size() const;
    void write_hex_str(char *buf, std::size_t size) const;
    std::string as_hex_str() const;

    void load_from_hex_str(const char* str, std::size_t length);
};

struct SOCI_MYSQL_DECL mysql_session_backend : details::session_backend
{
    mysql_session_backend(connection_parameters const & parameters);

    ~mysql_session_backend() override;

    bool is_connected() override;

    void begin() override;
    void commit() override;
    void rollback() override;

    bool get_last_insert_id(session&, std::string const&, long long&) override;

    // Note that MySQL supports both "SELECT 2+2" and "SELECT 2+2 FROM DUAL"
    // syntaxes, but there doesn't seem to be any reason to use the longer one.
    std::string get_dummy_from_table() const override { return std::string(); }

    std::string get_backend_name() const override { return "mysql"; }

    void clean_up();

    mysql_statement_backend * make_statement_backend() override;
    mysql_rowid_backend * make_rowid_backend() override;
    mysql_blob_backend * make_blob_backend() override;

    std::string get_table_names_query() const override
    {
        return R"delim(SELECT LOWER(table_name) AS 'TABLE_NAME' FROM information_schema.tables WHERE table_schema = DATABASE())delim";
    }

    std::string get_column_descriptions_query() const override
    {
        return R"delim(SELECT column_name as "COLUMN_NAME",
            data_type as "DATA_TYPE",
            character_maximum_length as "CHARACTER_MAXIMUM_LENGTH",
            numeric_precision as "NUMERIC_PRECISION",
            numeric_scale as "NUMERIC_SCALE",
            is_nullable as "IS_NULLABLE"
            from information_schema.columns
            where
            case
            when :s is not NULL THEN table_schema = :s
            else table_schema = DATABASE()
            end
            and UPPER(table_name) = UPPER(:t))delim";
    }

    MYSQL *conn_;
};


struct mysql_backend_factory : backend_factory
{
    mysql_backend_factory() {}
    mysql_session_backend * make_session(
        connection_parameters const & parameters) const override;
};

extern SOCI_MYSQL_DECL mysql_backend_factory const mysql;

extern "C"
{

// for dynamic backend loading
SOCI_MYSQL_DECL backend_factory const * factory_mysql();
SOCI_MYSQL_DECL void register_factory_mysql();

} // extern "C"

} // namespace soci

#endif // SOCI_MYSQL_H_INCLUDED<|MERGE_RESOLUTION|>--- conflicted
+++ resolved
@@ -18,26 +18,7 @@
 #endif
 
 #include <soci/soci-backend.h>
-<<<<<<< HEAD
-#include <private/soci-trivial-blob-backend.h>
-=======
 #include <soci/trivial-blob-backend.h>
-#ifdef _WIN32
-#include <winsock.h> // SOCKET
-#endif // _WIN32
-
-// Some version of mysql.h contain trailing comma in an enum declaration that
-// trigger -Wpedantic, so suppress it as there is nothing to be done about it
-// using the macros defined in our private soci-compiler.h header, that we can
-// only include when building SOCI itself.
-#ifdef SOCI_MYSQL_SOURCE
-    #include "soci-compiler.h"
-#endif
-
-#ifdef SOCI_GCC_WARNING_SUPPRESS
-    SOCI_GCC_WARNING_SUPPRESS(pedantic)
-#endif
->>>>>>> c5678e17
 
 #ifdef SOCI_MYSQL_DIRECT_INCLUDE
 #include <mysql.h> // MySQL Client
