//
// Copyright (C) 2004-2006 Maciej Sobczak, Stephen Hutton, David Courtney
// Distributed under the Boost Software License, Version 1.0.
// (See accompanying file LICENSE_1_0.txt or copy at
// http://www.boost.org/LICENSE_1_0.txt)
//

#ifndef SOCI_SQLITE3_H_INCLUDED
#define SOCI_SQLITE3_H_INCLUDED

#include <soci/soci-platform.h>

#ifdef SOCI_SQLITE3_SOURCE
# define SOCI_SQLITE3_DECL SOCI_DECL_EXPORT
#else
# define SOCI_SQLITE3_DECL SOCI_DECL_IMPORT
#endif

#include <cstdarg>
#include <cstdint>
#include <vector>
#include <soci/soci-backend.h>

// Disable flood of nonsense warnings generated for SQLite
#ifdef _MSC_VER
#pragma warning(push)
#pragma warning(disable:4510 4512 4610)
#endif

namespace sqlite_api
{

#if SQLITE_VERSION_NUMBER < 3003010
// The sqlite3_destructor_type typedef introduced in 3.3.10
// http://www.sqlite.org/cvstrac/tktview?tn=2191
typedef void (*sqlite3_destructor_type)(void*);
#endif

#include <sqlite3.h>

} // namespace sqlite_api

#undef SQLITE_STATIC
#define SQLITE_STATIC ((sqlite_api::sqlite3_destructor_type)0)

#ifdef _MSC_VER
#pragma warning(pop)
#endif

namespace soci
{

class SOCI_SQLITE3_DECL sqlite3_soci_error : public soci_error
{
public:
    sqlite3_soci_error(std::string const & msg, int result);

    int result() const;

private:
    int result_;
};

struct sqlite3_statement_backend;
struct sqlite3_standard_into_type_backend : details::standard_into_type_backend
{
    sqlite3_standard_into_type_backend(sqlite3_statement_backend &st)
        : statement_(st), data_(0), type_(), position_(0)
    {
    }

    void define_by_pos(int &position,
                             void *data, details::exchange_type type) override;

    void pre_fetch() override;
    void post_fetch(bool gotData, bool calledFromFetch,
                           indicator *ind) override;

    void clean_up() override;

    sqlite3_statement_backend &statement_;

    void *data_;
    details::exchange_type type_;
    int position_;
};

struct sqlite3_vector_into_type_backend : details::vector_into_type_backend
{
    sqlite3_vector_into_type_backend(sqlite3_statement_backend &st)
        : statement_(st), data_(0), type_(), position_(0)
    {
    }

    void define_by_pos(int& position, void* data, details::exchange_type type) override;

    void pre_fetch() override;
    void post_fetch(bool gotData, indicator* ind) override;

    void resize(std::size_t sz) override;
    std::size_t size() override;

    void clean_up() override;

    sqlite3_statement_backend& statement_;

    void *data_;
    details::exchange_type type_;
    int position_;
};

struct sqlite3_standard_use_type_backend : details::standard_use_type_backend
{
    sqlite3_standard_use_type_backend(sqlite3_statement_backend &st);

    void bind_by_pos(int &position,
        void *data, details::exchange_type type, bool readOnly) override;
    void bind_by_name(std::string const &name,
        void *data, details::exchange_type type, bool readOnly) override;

    void pre_use(indicator const *ind) override;
    void post_use(bool gotData, indicator *ind) override;

    void clean_up() override;

    sqlite3_statement_backend &statement_;

    void *data_;                    // pointer to used data: soci::use(myvariable) --> data_ = &myvariable
    details::exchange_type type_;   // type of data_
    int position_;                  // binding position
    std::string name_;              // binding name
};

struct sqlite3_vector_use_type_backend : details::vector_use_type_backend
{
    sqlite3_vector_use_type_backend(sqlite3_statement_backend &st)
        : statement_(st), data_(0), type_(), position_(0)
    {
    }

    void bind_by_pos(int &position,
                           void *data, details::exchange_type type) override;
    void bind_by_name(std::string const &name,
                            void *data, details::exchange_type type) override;

    void pre_use(indicator const *ind) override;

    std::size_t size() override;

    void clean_up() override;

    sqlite3_statement_backend &statement_;

    void *data_;
    details::exchange_type type_;
    int position_;
    std::string name_;
};

struct sqlite3_column_buffer
{
    std::size_t size_;
    union
    {
        const char *constData_;
        char *data_;
    };
};

struct sqlite3_column
{
    bool isNull_;
    // DEPRECATED. USE dataType_ INSTEAD.
    data_type type_;
    db_type dataType_;

    union
    {
        sqlite3_column_buffer buffer_;
        int8_t int8_;
        uint8_t uint8_;
        int16_t int16_;
        uint16_t uint16_;
        int32_t int32_;
        uint32_t uint32_;
        sqlite_api::sqlite3_int64 int64_;
        sqlite_api::sqlite3_uint64 uint64_;
        double double_;
    };
};

typedef std::vector<sqlite3_column> sqlite3_row;
typedef std::vector<sqlite3_row> sqlite3_recordset;


struct sqlite3_column_info
{
    // DEPRECATED. USE dataType_ INSTEAD.
    data_type type_;
    db_type dataType_;
    std::string name_;
};
typedef std::vector<sqlite3_column_info> sqlite3_column_info_list;

struct sqlite3_session_backend;
struct sqlite3_statement_backend : details::statement_backend
{
    sqlite3_statement_backend(sqlite3_session_backend &session);

    void alloc() override;
    void clean_up() override;
    void prepare(std::string const &query,
        details::statement_type eType) override;
    void reset_if_needed();
    void reset();

    exec_fetch_result execute(int number) override;
    exec_fetch_result fetch(int number) override;

    long long get_affected_rows() override;
    int get_number_of_rows() override;
    std::string get_parameter_name(int index) const override;

    std::string rewrite_for_procedure_call(std::string const &query) override;

    int prepare_for_describe() override;
    void describe_column(int colNum,
                                db_type &dbtype,
                                std::string &columnName) override;

    sqlite3_standard_into_type_backend * make_into_type_backend() override;
    sqlite3_standard_use_type_backend * make_use_type_backend() override;
    sqlite3_vector_into_type_backend * make_vector_into_type_backend() override;
    sqlite3_vector_use_type_backend * make_vector_use_type_backend() override;

    sqlite3_session_backend &session_;
    sqlite_api::sqlite3_stmt *stmt_;
    sqlite3_recordset dataCache_;
    sqlite3_recordset useData_;
    bool databaseReady_;
    bool boundByName_;
    bool boundByPos_;
    sqlite3_column_info_list columns_;


    bool hasVectorIntoElements_;
    long long rowsAffectedBulk_; // number of rows affected by the last bulk operation

private:
    exec_fetch_result load_rowset(int totalRows);
    exec_fetch_result load_one();
    exec_fetch_result bind_and_execute(int number);
};

struct sqlite3_rowid_backend : details::rowid_backend
{
    sqlite3_rowid_backend(sqlite3_session_backend &session);

    ~sqlite3_rowid_backend() override;

    unsigned long value_;
};

struct sqlite3_blob_backend : details::blob_backend
{
    sqlite3_blob_backend(sqlite3_session_backend &session);

    ~sqlite3_blob_backend() override;

    std::size_t get_len() override;

    std::size_t read_from_start(char * buf, std::size_t toRead, std::size_t offset = 0) override;

    std::size_t write_from_start(const char * buf, std::size_t toWrite, std::size_t offset = 0) override;

    std::size_t append(char const *buf, std::size_t toWrite) override;
    void trim(std::size_t newLen) override;

    sqlite3_session_backend &session_;

    std::size_t set_data(char const *buf, std::size_t toWrite);
    const char *get_buffer() const { return buf_; }

private:
    char *buf_;
    size_t len_;
};

struct sqlite3_session_backend : details::session_backend
{
    sqlite3_session_backend(connection_parameters const & parameters);

    ~sqlite3_session_backend() override;

    bool is_connected() override { return true; }

    void begin() override;
    void commit() override;
    void rollback() override;

    bool get_last_insert_id(session&, std::string const&, long long&) override;

    std::string empty_blob() override
    {
        return "x\'\'";
    }

    std::string get_dummy_from_table() const override { return std::string(); }

    std::string get_backend_name() const override { return "sqlite3"; }

    void clean_up();

    sqlite3_statement_backend * make_statement_backend() override;
    sqlite3_rowid_backend * make_rowid_backend() override;
    sqlite3_blob_backend * make_blob_backend() override;
    std::string get_table_names_query() const override
    {
        return "select name as \"TABLE_NAME\""
                " from sqlite_master where type = 'table'";
    }
<<<<<<< HEAD
    std::string create_column_type(db_type dt,
                                   int , int ) override
=======
    std::string get_column_descriptions_query() const override
    {
        return "select name as 'COLUMN_NAME',"
            " 0 as 'CHARACTER_MAXIMUM_LENGTH',"
            " 0 as 'NUMERIC_PRECISION',"
            " case when type like '%real%' or type like '%float%' or type like '%double%' then 255 else 0 end as 'NUMERIC_SCALE',"
            " case"
                " when type like 'text'   or type like 'clob'     or type like '%char%'    then 'text'"
                " when type like '%int%'  or type like '%number%' or type like '%numeric%' then 'integer'"
                " when type like '%real%' or type like '%float%'  or type like '%double%'  then 'number'"
                " else type"
            " end as 'DATA_TYPE',"
        " case when \"notnull\" = 0 then 'YES' else 'NO' end as 'IS_NULLABLE'"
        " from (select name, lower(type) as type, \"notnull\" from pragma_table_info(:t))";
    }
    std::string create_column_type(data_type dt,
                                           int , int ) override
>>>>>>> 65a7e4d4
    {
        switch (dt)
        {
            case db_xml:
            case db_string:
                return "text";
            case db_double:
                return "real";
            case db_date:
            case db_int8:
            case db_uint8:
            case db_int16:
            case db_uint16:
            case db_int32:
            case db_uint32:
            case db_int64:
            case db_uint64:
                return "integer";
            case db_blob:
                return "blob";
            default:
                throw soci_error("this db_type is not supported in create_column");
        }
    }

    sqlite_api::sqlite3 *conn_;

    // This flag is set to true if the internal sqlite_sequence table exists in
    // the database.
    bool sequence_table_exists_;
};

struct sqlite3_backend_factory : backend_factory
{
    sqlite3_backend_factory() {}
    sqlite3_session_backend * make_session(
        connection_parameters const & parameters) const override;
};

extern SOCI_SQLITE3_DECL sqlite3_backend_factory const sqlite3;

extern "C"
{

// for dynamic backend loading
SOCI_SQLITE3_DECL backend_factory const * factory_sqlite3();
SOCI_SQLITE3_DECL void register_factory_sqlite3();

} // extern "C"

} // namespace soci

#endif // SOCI_SQLITE3_H_INCLUDED<|MERGE_RESOLUTION|>--- conflicted
+++ resolved
@@ -319,10 +319,6 @@
         return "select name as \"TABLE_NAME\""
                 " from sqlite_master where type = 'table'";
     }
-<<<<<<< HEAD
-    std::string create_column_type(db_type dt,
-                                   int , int ) override
-=======
     std::string get_column_descriptions_query() const override
     {
         return "select name as 'COLUMN_NAME',"
@@ -338,9 +334,8 @@
         " case when \"notnull\" = 0 then 'YES' else 'NO' end as 'IS_NULLABLE'"
         " from (select name, lower(type) as type, \"notnull\" from pragma_table_info(:t))";
     }
-    std::string create_column_type(data_type dt,
-                                           int , int ) override
->>>>>>> 65a7e4d4
+    std::string create_column_type(db_type dt,
+                                   int , int ) override
     {
         switch (dt)
         {
