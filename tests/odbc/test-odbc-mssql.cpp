--- conflicted
+++ resolved
@@ -77,7 +77,6 @@
     );
 }
 
-<<<<<<< HEAD
 struct wide_text_table_creator : public table_creator_base
 {
   explicit wide_text_table_creator(soci::session &sql)
@@ -128,7 +127,8 @@
   {
     CHECK(str_out[i] == str_in[i]);
   }
-=======
+}
+
 TEST_CASE("MS SQL table records count", "[odbc][mssql][count]")
 {
     soci::session sql(backEnd, connectString);
@@ -189,7 +189,6 @@
     }
 
     FAIL("No tables found in the master database");
->>>>>>> c899bc68
 }
 
 // DDL Creation objects for common tests
