<<<<<<< HEAD
=======
###############################################################################
#
# This file is part of CMake configuration for SOCI library
#
# Copyright (C) 2010-2013 Mateusz Loskot <mateusz@loskot.net>
# Distributed under the Boost Software License, Version 1.0.
# (See accompanying file LICENSE_1_0.txt or copy at
# http://www.boost.org/LICENSE_1_0.txt)
#
###############################################################################

if (WIN32)
  # MDBTools driver seems unreliable
  soci_backend_test(
    NAME access
    BACKEND ODBC
    DEPENDS ODBC
    SOURCE test-odbc-access.cpp
    CONNSTR "FILEDSN=${CMAKE_CURRENT_SOURCE_DIR}/test-access.dsn")
else()
    message(STATUS "MS Access test disabled on non-Windows platform")
endif()

>>>>>>> c5678e17
set(MSSQL_VER $ENV{MSSQL_VER})
if (NOT MSSQL_VER)
    # Use the same value that was used before by default.
    set(MSSQL_VER "2014")
endif()
<<<<<<< HEAD
configure_file("test-mssql.dsn.in" "${CMAKE_CURRENT_BINARY_DIR}/test-mssql.dsn" @ONLY)


if (WIN32)
  add_executable(soci_odbc_ms_access_tests odbc_ms_access_tests.cpp)
  target_link_libraries(soci_odbc_ms_access_tests PRIVATE soci_common_tests SOCI::ODBC)

  set(SOCI_ODBC_TEST_ACCESS_CONNSTR "FILEDSN=${CMAKE_CURRENT_SOURCE_DIR}/test-access.dsn" CACHE STRING "Connection string for the ODBC MS Access test")

  add_test(
    NAME soci_odbc_ms_access_tests
    COMMAND soci_odbc_ms_access_tests "${SOCI_ODBC_TEST_ACCESS_CONNSTR}" "--invisibles"
  )
endif()


add_executable(soci_odbc_mssql_tests odbc_mssql_tests.cpp)
target_link_libraries(soci_odbc_mssql_tests PRIVATE soci_common_tests SOCI::ODBC)

set(SOCI_ODBC_TEST_MSSQL_CONNSTR "FILEDSN=${CMAKE_CURRENT_BINARY_DIR}/test-mssql.dsn" CACHE STRING "Connection string for the ODBC MSSQL test")

add_test(
  NAME soci_odbc_mssql_tests
  COMMAND soci_odbc_mssql_tests "${SOCI_ODBC_TEST_MSSQL_CONNSTR}" "--invisibles"
)


add_executable(soci_odbc_mysql_tests odbc_mysql_tests.cpp)
target_link_libraries(soci_odbc_mysql_tests PRIVATE soci_common_tests SOCI::ODBC)
target_include_directories(soci_odbc_mysql_tests PRIVATE "${CMAKE_CURRENT_SOURCE_DIR}/../")

set(SOCI_ODBC_TEST_MYSQL_CONNSTR "FILEDSN=${CMAKE_CURRENT_SOURCE_DIR}/test-mysql.dsn" CACHE STRING "Connection string for the ODBC MySQL test")

add_test(
  NAME soci_odbc_mysql_tests
  COMMAND soci_odbc_mysql_tests "${SOCI_ODBC_TEST_MYSQL_CONNSTR}" "--invisibles"
)

=======
configure_file("test-mssql.dsn.in" "test-mssql.dsn" @ONLY)

soci_backend_test(
  NAME mssql
  BACKEND ODBC
  DEPENDS ODBC
  SOURCE test-odbc-mssql.cpp
  CONNSTR "FILEDSN=${CMAKE_CURRENT_BINARY_DIR}/test-mssql.dsn")

soci_backend_test(
  NAME mysql
  BACKEND ODBC
  DEPENDS ODBC
  SOURCE test-odbc-mysql.cpp
  CONNSTR "FILEDSN=${CMAKE_CURRENT_SOURCE_DIR}/test-mysql.dsn")
>>>>>>> c5678e17

if(WIN32)
  set(TEST_PGSQL_DSN "test-postgresql-win64.dsn")
else()
  set(TEST_PGSQL_DSN "test-postgresql.dsn")
endif()
<<<<<<< HEAD

add_executable(soci_odbc_postgresql_tests odbc_postgresql_tests.cpp)
target_link_libraries(soci_odbc_postgresql_tests PRIVATE soci_common_tests SOCI::ODBC)

set(SOCI_ODBC_TEST_POSTGRESQL_CONNSTR "FILEDSN=${CMAKE_CURRENT_SOURCE_DIR}/${TEST_PGSQL_DSN}" CACHE STRING "Connection string for the ODBC PostgreSQL test")

add_test(
  NAME soci_odbc_postgresql_tests
  COMMAND soci_odbc_postgresql_tests "${SOCI_ODBC_TEST_POSTGRESQL_CONNSTR}" "--invisibles"
)

=======
soci_backend_test(
  NAME postgresql
  BACKEND ODBC
  DEPENDS ODBC
  SOURCE test-odbc-postgresql.cpp
  CONNSTR "FILEDSN=${CMAKE_CURRENT_SOURCE_DIR}/${TEST_PGSQL_DSN}")
>>>>>>> c5678e17

# TODO: DB2 backend is tested by Travis CI on dedicated VM, separate from ODBC,
# in order to test DB2 with ODBC, it would be best to install DB2 driver only.
# if (NOT $ENV{TRAVIS})
option(WITH_ODBC_TEST_DB2 "Build ODBC DB2 test" OFF)
if (WITH_ODBC_TEST_DB2)
  add_executable(soci_odbc_db2_tests odbc_db2_tests.cpp)
  target_link_libraries(osoci_dbc_db2_tests PRIVATE soci_common_tests SOCI::ODBC)

  set(SOCI_ODBC_TEST_DB2_CONNSTR "FILEDSN=${CMAKE_CURRENT_SOURCE_DIR}/test-db2.dsn" CACHE STRING "Connection string for the ODBC DB2 test")

  add_test(
    NAME soci_odbc_db2_tests
    COMMAND soci_odbc_db2_tests "${SOCI_ODBC_TEST_DB2_CONNSTR}" "--invisibles"
  )
endif()<|MERGE_RESOLUTION|>--- conflicted
+++ resolved
@@ -1,41 +1,16 @@
-<<<<<<< HEAD
-=======
-###############################################################################
-#
-# This file is part of CMake configuration for SOCI library
-#
-# Copyright (C) 2010-2013 Mateusz Loskot <mateusz@loskot.net>
-# Distributed under the Boost Software License, Version 1.0.
-# (See accompanying file LICENSE_1_0.txt or copy at
-# http://www.boost.org/LICENSE_1_0.txt)
-#
-###############################################################################
-
-if (WIN32)
-  # MDBTools driver seems unreliable
-  soci_backend_test(
-    NAME access
-    BACKEND ODBC
-    DEPENDS ODBC
-    SOURCE test-odbc-access.cpp
-    CONNSTR "FILEDSN=${CMAKE_CURRENT_SOURCE_DIR}/test-access.dsn")
-else()
-    message(STATUS "MS Access test disabled on non-Windows platform")
-endif()
-
->>>>>>> c5678e17
 set(MSSQL_VER $ENV{MSSQL_VER})
 if (NOT MSSQL_VER)
     # Use the same value that was used before by default.
     set(MSSQL_VER "2014")
 endif()
-<<<<<<< HEAD
 configure_file("test-mssql.dsn.in" "${CMAKE_CURRENT_BINARY_DIR}/test-mssql.dsn" @ONLY)
 
 
 if (WIN32)
-  add_executable(soci_odbc_ms_access_tests odbc_ms_access_tests.cpp)
-  target_link_libraries(soci_odbc_ms_access_tests PRIVATE soci_common_tests SOCI::ODBC)
+  add_executable(soci_odbc_ms_access_tests
+    "test-odbc-access.cpp"
+  )
+  target_link_libraries(soci_odbc_ms_access_tests PRIVATE soci_tests_common SOCI::ODBC)
 
   set(SOCI_ODBC_TEST_ACCESS_CONNSTR "FILEDSN=${CMAKE_CURRENT_SOURCE_DIR}/test-access.dsn" CACHE STRING "Connection string for the ODBC MS Access test")
 
@@ -46,8 +21,10 @@
 endif()
 
 
-add_executable(soci_odbc_mssql_tests odbc_mssql_tests.cpp)
-target_link_libraries(soci_odbc_mssql_tests PRIVATE soci_common_tests SOCI::ODBC)
+add_executable(soci_odbc_mssql_tests
+  "test-odbc-mssql.cpp"
+)
+target_link_libraries(soci_odbc_mssql_tests PRIVATE soci_tests_common SOCI::ODBC)
 
 set(SOCI_ODBC_TEST_MSSQL_CONNSTR "FILEDSN=${CMAKE_CURRENT_BINARY_DIR}/test-mssql.dsn" CACHE STRING "Connection string for the ODBC MSSQL test")
 
@@ -57,9 +34,10 @@
 )
 
 
-add_executable(soci_odbc_mysql_tests odbc_mysql_tests.cpp)
-target_link_libraries(soci_odbc_mysql_tests PRIVATE soci_common_tests SOCI::ODBC)
-target_include_directories(soci_odbc_mysql_tests PRIVATE "${CMAKE_CURRENT_SOURCE_DIR}/../")
+add_executable(soci_odbc_mysql_tests
+  "test-odbc-mysql.cpp"
+)
+target_link_libraries(soci_odbc_mysql_tests PRIVATE soci_tests_common SOCI::ODBC)
 
 set(SOCI_ODBC_TEST_MYSQL_CONNSTR "FILEDSN=${CMAKE_CURRENT_SOURCE_DIR}/test-mysql.dsn" CACHE STRING "Connection string for the ODBC MySQL test")
 
@@ -68,33 +46,17 @@
   COMMAND soci_odbc_mysql_tests "${SOCI_ODBC_TEST_MYSQL_CONNSTR}" "--invisibles"
 )
 
-=======
-configure_file("test-mssql.dsn.in" "test-mssql.dsn" @ONLY)
-
-soci_backend_test(
-  NAME mssql
-  BACKEND ODBC
-  DEPENDS ODBC
-  SOURCE test-odbc-mssql.cpp
-  CONNSTR "FILEDSN=${CMAKE_CURRENT_BINARY_DIR}/test-mssql.dsn")
-
-soci_backend_test(
-  NAME mysql
-  BACKEND ODBC
-  DEPENDS ODBC
-  SOURCE test-odbc-mysql.cpp
-  CONNSTR "FILEDSN=${CMAKE_CURRENT_SOURCE_DIR}/test-mysql.dsn")
->>>>>>> c5678e17
 
 if(WIN32)
   set(TEST_PGSQL_DSN "test-postgresql-win64.dsn")
 else()
   set(TEST_PGSQL_DSN "test-postgresql.dsn")
 endif()
-<<<<<<< HEAD
 
-add_executable(soci_odbc_postgresql_tests odbc_postgresql_tests.cpp)
-target_link_libraries(soci_odbc_postgresql_tests PRIVATE soci_common_tests SOCI::ODBC)
+add_executable(soci_odbc_postgresql_tests
+  "test-odbc-postgresql.cpp"
+)
+target_link_libraries(soci_odbc_postgresql_tests PRIVATE soci_tests_common SOCI::ODBC)
 
 set(SOCI_ODBC_TEST_POSTGRESQL_CONNSTR "FILEDSN=${CMAKE_CURRENT_SOURCE_DIR}/${TEST_PGSQL_DSN}" CACHE STRING "Connection string for the ODBC PostgreSQL test")
 
@@ -103,22 +65,16 @@
   COMMAND soci_odbc_postgresql_tests "${SOCI_ODBC_TEST_POSTGRESQL_CONNSTR}" "--invisibles"
 )
 
-=======
-soci_backend_test(
-  NAME postgresql
-  BACKEND ODBC
-  DEPENDS ODBC
-  SOURCE test-odbc-postgresql.cpp
-  CONNSTR "FILEDSN=${CMAKE_CURRENT_SOURCE_DIR}/${TEST_PGSQL_DSN}")
->>>>>>> c5678e17
 
 # TODO: DB2 backend is tested by Travis CI on dedicated VM, separate from ODBC,
 # in order to test DB2 with ODBC, it would be best to install DB2 driver only.
 # if (NOT $ENV{TRAVIS})
 option(WITH_ODBC_TEST_DB2 "Build ODBC DB2 test" OFF)
 if (WITH_ODBC_TEST_DB2)
-  add_executable(soci_odbc_db2_tests odbc_db2_tests.cpp)
-  target_link_libraries(osoci_dbc_db2_tests PRIVATE soci_common_tests SOCI::ODBC)
+  add_executable(soci_odbc_db2_tests
+    "test-odbc-db2.cpp"
+  )
+  target_link_libraries(osoci_dbc_db2_tests PRIVATE soci_tests_common SOCI::ODBC)
 
   set(SOCI_ODBC_TEST_DB2_CONNSTR "FILEDSN=${CMAKE_CURRENT_SOURCE_DIR}/test-db2.dsn" CACHE STRING "Connection string for the ODBC DB2 test")
 
