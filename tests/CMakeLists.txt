<<<<<<< HEAD
add_library(soci_common_tests STATIC common-tests.cpp)
target_include_directories(soci_common_tests
  PUBLIC
    "${CMAKE_CURRENT_SOURCE_DIR}"
)
target_link_libraries(soci_common_tests PUBLIC SOCI::Core)
target_include_directories(soci_common_tests PUBLIC "${PROJECT_SOURCE_DIR}/include/private/")

foreach (CURRENT_BACKEND IN ITEMS "db2" "empty" "firebird" "mysql" "odbc" "oracle" "postgresql" "sqlite3")
  string(TOUPPER "${CURRENT_BACKEND}" CURRENT_BACKEND_UPPER)

  if (SOCI_${CURRENT_BACKEND_UPPER} AND NOT SOCI_${CURRENT_BACKEND_UPPER}_DO_NOT_TEST)
    add_subdirectory(${CURRENT_BACKEND})
  endif()
endforeach()
=======
###############################################################################
#
# This file is part of CMake configuration for SOCI library
#
# Copyright (C) 2013 Mateusz Loskot <mateusz@loskot.net>
# Distributed under the Boost Software License, Version 1.0.
# (See accompanying file LICENSE_1_0.txt or copy at
# http://www.boost.org/LICENSE_1_0.txt)
#
###############################################################################

colormsg(_HIBLUE_ "Configuring SOCI tests:")

# This works around a problem when building in C++11 mode with clang (see #984).
add_definitions(-DCATCH_CONFIG_CPP11_NO_SHUFFLE)

if(MSVC)
  add_compile_options(/bigobj)
endif()

include_directories(
  ${SOCI_SOURCE_DIR}/include/private
  ${CMAKE_CURRENT_SOURCE_DIR})

# This library is used by all test executables.
# It's always static for simplicity, even when using shared SOCI libraries.
add_library(soci_tests_common STATIC
  common/test-main.cpp
  common/test-boost.cpp
  common/test-common.cpp
  common/test-connparams.cpp
  common/test-custom.cpp
  common/test-dynamic.cpp
  common/test-lob.cpp
  common/test-manual.cpp
  common/test-rowset.cpp
  test-assert.h
  test-context.h
  test-myint.h)

add_subdirectory(empty)
add_subdirectory(db2)
add_subdirectory(firebird)
add_subdirectory(mysql)
add_subdirectory(odbc)
add_subdirectory(oracle)
add_subdirectory(postgresql)
add_subdirectory(sqlite3)
>>>>>>> c5678e17
<|MERGE_RESOLUTION|>--- conflicted
+++ resolved
@@ -1,11 +1,6 @@
-<<<<<<< HEAD
-add_library(soci_common_tests STATIC common-tests.cpp)
-target_include_directories(soci_common_tests
-  PUBLIC
-    "${CMAKE_CURRENT_SOURCE_DIR}"
-)
-target_link_libraries(soci_common_tests PUBLIC SOCI::Core)
-target_include_directories(soci_common_tests PUBLIC "${PROJECT_SOURCE_DIR}/include/private/")
+
+add_subdirectory(common)
+
 
 foreach (CURRENT_BACKEND IN ITEMS "db2" "empty" "firebird" "mysql" "odbc" "oracle" "postgresql" "sqlite3")
   string(TOUPPER "${CURRENT_BACKEND}" CURRENT_BACKEND_UPPER)
@@ -14,53 +9,3 @@
     add_subdirectory(${CURRENT_BACKEND})
   endif()
 endforeach()
-=======
-###############################################################################
-#
-# This file is part of CMake configuration for SOCI library
-#
-# Copyright (C) 2013 Mateusz Loskot <mateusz@loskot.net>
-# Distributed under the Boost Software License, Version 1.0.
-# (See accompanying file LICENSE_1_0.txt or copy at
-# http://www.boost.org/LICENSE_1_0.txt)
-#
-###############################################################################
-
-colormsg(_HIBLUE_ "Configuring SOCI tests:")
-
-# This works around a problem when building in C++11 mode with clang (see #984).
-add_definitions(-DCATCH_CONFIG_CPP11_NO_SHUFFLE)
-
-if(MSVC)
-  add_compile_options(/bigobj)
-endif()
-
-include_directories(
-  ${SOCI_SOURCE_DIR}/include/private
-  ${CMAKE_CURRENT_SOURCE_DIR})
-
-# This library is used by all test executables.
-# It's always static for simplicity, even when using shared SOCI libraries.
-add_library(soci_tests_common STATIC
-  common/test-main.cpp
-  common/test-boost.cpp
-  common/test-common.cpp
-  common/test-connparams.cpp
-  common/test-custom.cpp
-  common/test-dynamic.cpp
-  common/test-lob.cpp
-  common/test-manual.cpp
-  common/test-rowset.cpp
-  test-assert.h
-  test-context.h
-  test-myint.h)
-
-add_subdirectory(empty)
-add_subdirectory(db2)
-add_subdirectory(firebird)
-add_subdirectory(mysql)
-add_subdirectory(odbc)
-add_subdirectory(oracle)
-add_subdirectory(postgresql)
-add_subdirectory(sqlite3)
->>>>>>> c5678e17
