//
// Copyright (C) 2004-2008 Maciej Sobczak, Stephen Hutton
// Distributed under the Boost Software License, Version 1.0.
// (See accompanying file LICENSE_1_0.txt or copy at
// http://www.boost.org/LICENSE_1_0.txt)
//

#ifndef SOCI_COMMON_TESTS_H_INCLUDED
#define SOCI_COMMON_TESTS_H_INCLUDED

#include "soci.h"
#include "soci-config.h"

#ifdef HAVE_BOOST
// explicitly pull conversions for Boost's optional, tuple and fusion:
#include <boost/version.hpp>
#include <boost-optional.h>
#include <boost-tuple.h>
#include <boost-gregorian-date.h>
#if defined(BOOST_VERSION) && BOOST_VERSION >= 103500
#include <boost-fusion.h>
#endif // BOOST_VERSION
#endif // HAVE_BOOST

#include <algorithm>
#include <cmath>
#include <iostream>
#include <limits>
#include <string>
#include <typeinfo>

// Objects used later in tests 14,15
struct PhonebookEntry
{
    std::string name;
    std::string phone;
};

struct PhonebookEntry2 : public PhonebookEntry
{
};

class PhonebookEntry3
{
public:
    void setName(std::string const & n) { name_ = n; }
    std::string getName() const { return name_; }

    void setPhone(std::string const & p) { phone_ = p; }
    std::string getPhone() const { return phone_; }

public:
    std::string name_;
    std::string phone_;
};

// user-defined object for test26 and test28
class MyInt
{
public:
    MyInt() {}
    MyInt(int i) : i_(i) {}
    void set(int i) { i_ = i; }
    int get() const { return i_; }
private:
    int i_;
};

namespace soci
{

// basic type conversion for user-defined type with single base value
template<> struct type_conversion<MyInt>
{
    typedef int base_type;

    static void from_base(int i, indicator ind, MyInt &mi)
    {
        if (ind == i_ok)
        {
            mi.set(i);
        }
    }

    static void to_base(MyInt const &mi, int &i, indicator &ind)
    {
        i = mi.get();
        ind = i_ok;
    }
};

// basic type conversion on many values (ORM)
template<> struct type_conversion<PhonebookEntry>
{
    typedef soci::values base_type;

    static void from_base(values const &v, indicator /* ind */, PhonebookEntry &pe)
    {
        // here we ignore the possibility the the whole object might be NULL
        pe.name = v.get<std::string>("NAME");
        pe.phone = v.get<std::string>("PHONE", "<NULL>");
    }

    static void to_base(PhonebookEntry const &pe, values &v, indicator &ind)
    {
        v.set("NAME", pe.name);
        v.set("PHONE", pe.phone, pe.phone.empty() ? i_null : i_ok);
        ind = i_ok;
    }
};

// type conversion which directly calls values::get_indicator()
template<> struct type_conversion<PhonebookEntry2>
{
    typedef soci::values base_type;

    static void from_base(values const &v, indicator /* ind */, PhonebookEntry2 &pe)
    {
        // here we ignore the possibility the the whole object might be NULL

        pe.name = v.get<std::string>("NAME");
        indicator ind = v.get_indicator("PHONE"); //another way to test for null
        pe.phone = ind == i_null ? "<NULL>" : v.get<std::string>("PHONE");
    }

    static void to_base(PhonebookEntry2 const &pe, values &v, indicator &ind)
    {
        v.set("NAME", pe.name);
        v.set("PHONE", pe.phone, pe.phone.empty() ? i_null : i_ok);
        ind = i_ok;
    }
};

template<> struct type_conversion<PhonebookEntry3>
{
    typedef soci::values base_type;

    static void from_base(values const &v, indicator /* ind */, PhonebookEntry3 &pe)
    {
        // here we ignore the possibility the the whole object might be NULL

        pe.setName(v.get<std::string>("NAME"));
        pe.setPhone(v.get<std::string>("PHONE", "<NULL>"));
    }

    static void to_base(PhonebookEntry3 const &pe, values &v, indicator &ind)
    {
        v.set("NAME", pe.getName());
        v.set("PHONE", pe.getPhone(), pe.getPhone().empty() ? i_null : i_ok);
        ind = i_ok;
    }
};

} // namespace soci

namespace soci
{
namespace tests
{

// ensure connection is checked, no crash occurs

#define SOCI_TEST_ENSURE_CONNECTED(sql, method) { \
    std::string msg; \
    try { \
        (sql.method)(); \
        assert(!"exception expected"); \
    } catch (soci_error const &e) { msg = e.what(); } \
    assert(msg.empty() == false); } (void)sql

#define SOCI_TEST_ENSURE_CONNECTED2(sql, method) { \
    std::string msg; \
    try { std::string seq; long v(0); \
        (sql.method)(seq, v); \
        assert(!"exception expected"); \
    } catch (soci_error const &e) { msg = e.what(); } \
    assert(msg.empty() == false); } (void)sql

inline bool equal_approx(double const a, double const b)
{
    // The formula taken from CATCH test framework
    // https://github.com/philsquared/Catch/
    // Thanks to Richard Harris for his help refining this formula
    double const epsilon(std::numeric_limits<float>::epsilon() * 100);
    double const scale(1.0);
    return std::fabs(a - b) < epsilon * (scale + (std::max)(std::fabs(a), std::fabs(b)));
}

// TODO: improve cleanup capabilities by subtypes, soci_test name may be omitted --mloskot
//       i.e. optional ctor param accepting custom table name
class table_creator_base
{
public:
    table_creator_base(session& sql)
        : msession(sql) { drop(); }

    virtual ~table_creator_base() { drop();}
private:
    void drop()
    {
        try
        {
            msession << "drop table soci_test";
        }
        catch (soci_error const& e)
        {
            //std::cerr << e.what() << std::endl;
            e.what();
        }
    }
    session& msession;
};

class procedure_creator_base
{
public:
    procedure_creator_base(session& sql)
        : msession(sql) { drop(); }

    virtual ~procedure_creator_base() { drop();}
private:
    void drop()
    {
        try { msession << "drop procedure soci_test"; } catch (soci_error&) {}
    }
    session& msession;
};

class function_creator_base
{
public:
    function_creator_base(session& sql)
        : msession(sql) { drop(); }

    virtual ~function_creator_base() { drop();}

protected:
    virtual std::string dropstatement()
    {
        return "drop function soci_test";
    }

private:
    void drop()
    {
        try { msession << dropstatement(); } catch (soci_error&) {}
    }
    session& msession;
};

class test_context_base
{
public:
    test_context_base(backend_factory const &backEnd,
                    std::string const &connectString)
        : backEndFactory_(backEnd),
          connectString_(connectString) {}

    backend_factory const & get_backend_factory() const
    {
        return backEndFactory_;
    }
    
    std::string get_connect_string() const
    {
        return connectString_;
    }

    virtual std::string to_date_time(std::string const &dateTime) const = 0;

    virtual table_creator_base* table_creator_1(session&) const = 0;
    virtual table_creator_base* table_creator_2(session&) const = 0;
    virtual table_creator_base* table_creator_3(session&) const = 0;
    virtual table_creator_base* table_creator_4(session&) const = 0;

    virtual ~test_context_base() {} // quiet the compiler

private:
    backend_factory const &backEndFactory_;
    std::string const connectString_;
};

class common_tests
{
public:
    common_tests(test_context_base const &tc)
    : tc_(tc),
      backEndFactory_(tc.get_backend_factory()),
      connectString_(tc.get_connect_string())
    {}

    void run(bool dbSupportsTransactions = true)
    {
        std::cout<<"\nSOCI Common Tests:\n\n";

        test0();
        test1();
        test2();
        test3();
        test4();
        test5();
        test6();
        test7();
        test8();
        test9();

        if (dbSupportsTransactions)
        {
            test10();
        }
        else
        {
            std::cout<<"skipping test 10 (database doesn't support transactions)\n";
        }

        test11();
        test12();
        test13();
        test14();
        test15();
        test16();
        test17();
        test18();
        test19();
        test20();
        test21();
        test22();
        test23();
        test24();
        test25();
        test26();
        test27();
        test28();
        test29();
        test30();
        test31();
        test_get_affected_rows();
        test_query_transformation();
        test_query_transformation_with_connection_pool();
        test_pull5();
        test_issue67();
        test_prepared_insert_with_orm_type();
<<<<<<< HEAD
        test_placeholder_partial_matching_with_orm_type();
=======
        test_issue154();
>>>>>>> 8941a100
    }

private:
    test_context_base const & tc_;
    backend_factory const &backEndFactory_;
    std::string const connectString_;

typedef std::auto_ptr<table_creator_base> auto_table_creator;

void test0()
{
    {
        soci::session sql; // no connection
        SOCI_TEST_ENSURE_CONNECTED(sql, begin);
        SOCI_TEST_ENSURE_CONNECTED(sql, commit);
        SOCI_TEST_ENSURE_CONNECTED(sql, rollback);
        SOCI_TEST_ENSURE_CONNECTED(sql, get_backend_name);
        SOCI_TEST_ENSURE_CONNECTED(sql, make_statement_backend);
        SOCI_TEST_ENSURE_CONNECTED(sql, make_rowid_backend);
        SOCI_TEST_ENSURE_CONNECTED(sql, make_blob_backend);
        SOCI_TEST_ENSURE_CONNECTED2(sql, get_next_sequence_value);
        SOCI_TEST_ENSURE_CONNECTED2(sql, get_last_insert_id);
    }
    std::cout << "test 0 passed\n";
}
void test1()
{
    session sql(backEndFactory_, connectString_);
    
    auto_table_creator tableCreator(tc_.table_creator_1(sql));

    std::string msg;
    try
    {
        // expected error
        sql << "drop table soci_test_nosuchtable";
        assert(false);
    }
    catch (soci_error const &e)
    {
        msg = e.what();
    }
    assert(msg.empty() == false);

    sql << "insert into soci_test (id) values (" << 123 << ")";
    int id;
    sql << "select id from soci_test", into(id);
    assert(id == 123);

    std::cout << "test 1 passed\n";
}

// "into" tests, type conversions, etc.
void test2()
{
    {
        session sql(backEndFactory_, connectString_);

        {
            auto_table_creator tableCreator(tc_.table_creator_1(sql));

            char c('a');
            sql << "insert into soci_test(c) values(:c)", use(c);
            sql << "select c from soci_test", into(c);
            assert(c == 'a');
        }

        {
            auto_table_creator tableCreator(tc_.table_creator_1(sql));

            std::string helloSOCI("Hello, SOCI!");
            sql << "insert into soci_test(str) values(:s)", use(helloSOCI);
            std::string str;
            sql << "select str from soci_test", into(str);
            assert(str == "Hello, SOCI!");
        }

        {
            auto_table_creator tableCreator(tc_.table_creator_1(sql));
            
            short three(3);
            sql << "insert into soci_test(sh) values(:id)", use(three);
            short sh(0);
            sql << "select sh from soci_test", into(sh);
            assert(sh == 3);
        }

        {
            auto_table_creator tableCreator(tc_.table_creator_1(sql));

            int five(5);
            sql << "insert into soci_test(id) values(:id)", use(five);
            int i(0);
            sql << "select id from soci_test", into(i);
            assert(i == 5);
        }

        {
            auto_table_creator tableCreator(tc_.table_creator_1(sql));
            unsigned long seven(7);
            sql << "insert into soci_test(ul) values(:ul)", use(seven);
            unsigned long ul(0);
            sql << "select ul from soci_test", into(ul);
            assert(ul == 7);
        }

        {
            auto_table_creator tableCreator(tc_.table_creator_1(sql));

            double pi(3.14159265);
            sql << "insert into soci_test(d) values(:d)", use(pi);
            double d(0.0);
            sql << "select d from soci_test", into(d);
            assert(equal_approx(d, 3.14159265));
        }
        
        {
            auto_table_creator tableCreator(tc_.table_creator_1(sql));

            std::tm nov15;
            nov15.tm_year = 105;
            nov15.tm_mon = 10;
            nov15.tm_mday = 15;
            nov15.tm_hour = 0;
            nov15.tm_min = 0;
            nov15.tm_sec = 0;

            sql << "insert into soci_test(tm) values(:tm)", use(nov15);

            std::tm t;
            sql << "select tm from soci_test", into(t);
            assert(t.tm_year == 105);
            assert(t.tm_mon  == 10);
            assert(t.tm_mday == 15);
            assert(t.tm_hour == 0);
            assert(t.tm_min  == 0);
            assert(t.tm_sec  == 0);
        }
        
        {
            auto_table_creator tableCreator(tc_.table_creator_1(sql));

            std::tm nov15;
            nov15.tm_year = 105;
            nov15.tm_mon = 10;
            nov15.tm_mday = 15;
            nov15.tm_hour = 22;
            nov15.tm_min = 14;
            nov15.tm_sec = 17;

            sql << "insert into soci_test(tm) values(:tm)", use(nov15);
            
            std::tm t;
            sql << "select tm from soci_test", into(t);
            assert(t.tm_year == 105);
            assert(t.tm_mon  == 10);
            assert(t.tm_mday == 15);
            assert(t.tm_hour == 22);
            assert(t.tm_min  == 14);
            assert(t.tm_sec  == 17);
        }

        // test indicators
        {
            auto_table_creator tableCreator(tc_.table_creator_1(sql));

            int id(1);
            std::string str("Hello");
            sql << "insert into soci_test(id, str) values(:id, :str)",
                use(id), use(str);

            int i;
            indicator ind;
            sql << "select id from soci_test", into(i, ind);
            assert(ind == i_ok);
        }

        // more indicator tests, NULL values
        {
            auto_table_creator tableCreator(tc_.table_creator_1(sql));

            sql << "insert into soci_test(id,tm) values(NULL,NULL)";
            int i;
            indicator ind;
            sql << "select id from soci_test", into(i, ind);
            assert(ind == i_null);

            // additional test for NULL with std::tm
            std::tm t;
            sql << "select tm from soci_test", into(t, ind);
            assert(ind == i_null);

            try
            {
                // expect error
                sql << "select id from soci_test", into(i);
                assert(false);
            }
            catch (soci_error const &e)
            {
                std::string error = e.what();
                assert(error ==
                    "Null value fetched and no indicator defined.");
            }

            sql << "select id from soci_test where id = 1000", into(i, ind);
            assert(sql.got_data() == false);

            // no data expected
            sql << "select id from soci_test where id = 1000", into(i);
            assert(sql.got_data() == false);

            // no data expected, test correct behaviour with use
            int id = 1000;
            sql << "select id from soci_test where id = :id", use(id), into(i);
            assert(sql.got_data() == false);
        }
    }

    std::cout << "test 2 passed" << std::endl;
}

// repeated fetch and bulk fetch
void test3()
{
    {
        session sql(backEndFactory_, connectString_);

        // repeated fetch and bulk fetch of char
        {
            // create and populate the test table
            auto_table_creator tableCreator(tc_.table_creator_1(sql));

            char c;
            for (c = 'a'; c <= 'z'; ++c)
            {
                sql << "insert into soci_test(c) values(\'" << c << "\')";
            }

            int count;
            sql << "select count(*) from soci_test", into(count);
            assert(count == 'z' - 'a' + 1);

            {
                char c2 = 'a';

                statement st = (sql.prepare <<
                    "select c from soci_test order by c", into(c));

                st.execute();
                while (st.fetch())
                {
                    assert(c == c2);
                    ++c2;
                }
                assert(c2 == 'a' + count);
            }
            {
                char c2 = 'a';

                std::vector<char> vec(10);
                statement st = (sql.prepare <<
                    "select c from soci_test order by c", into(vec));
                st.execute();
                while (st.fetch())
                {
                    for (std::size_t i = 0; i != vec.size(); ++i)
                    {
                        assert(c2 == vec[i]);
                        ++c2;
                    }

                    vec.resize(10);
                }
                assert(c2 == 'a' + count);
            }

            {
                // verify an exception is thrown when empty vector is used
                std::vector<char> vec;
                try
                {
                    sql << "select c from soci_test", into(vec);
                    assert(false);
                }
                catch (soci_error const &e)
                {
                     std::string msg = e.what();
                     assert(msg == "Vectors of size 0 are not allowed.");
                }
            }

        }

        // repeated fetch and bulk fetch of std::string
        {
            // create and populate the test table
            auto_table_creator tableCreator(tc_.table_creator_1(sql));
            
            int const rowsToTest = 10;
            for (int i = 0; i != rowsToTest; ++i)
            {
                std::ostringstream ss;
                ss << "Hello_" << i;

                sql << "insert into soci_test(str) values(\'"
                    << ss.str() << "\')";
            }

            int count;
            sql << "select count(*) from soci_test", into(count);
            assert(count == rowsToTest);

            {
                int i = 0;
                std::string s;
                statement st = (sql.prepare <<
                    "select str from soci_test order by str", into(s));

                st.execute();
                while (st.fetch())
                {
                    std::ostringstream ss;
                    ss << "Hello_" << i;
                    assert(s == ss.str());
                    ++i;
                }
                assert(i == rowsToTest);
            }
            {
                int i = 0;

                std::vector<std::string> vec(4);
                statement st = (sql.prepare <<
                    "select str from soci_test order by str", into(vec));
                st.execute();
                while (st.fetch())
                {
                    for (std::size_t j = 0; j != vec.size(); ++j)
                    {
                        std::ostringstream ss;
                        ss << "Hello_" << i;
                        assert(ss.str() == vec[j]);
                        ++i;
                    }

                    vec.resize(4);
                }
                assert(i == rowsToTest);
            }
        }

        // repeated fetch and bulk fetch of short
        {
            // create and populate the test table
            auto_table_creator tableCreator(tc_.table_creator_1(sql));

            short const rowsToTest = 100;
            short sh;
            for (sh = 0; sh != rowsToTest; ++sh)
            {
                sql << "insert into soci_test(sh) values(" << sh << ")";
            }

            int count;
            sql << "select count(*) from soci_test", into(count);
            assert(count == rowsToTest);

            {
                short sh2 = 0;

                statement st = (sql.prepare <<
                    "select sh from soci_test order by sh", into(sh));

                st.execute();
                while (st.fetch())
                {
                    assert(sh == sh2);
                    ++sh2;
                }
                assert(sh2 == rowsToTest);
            }
            {
                short sh2 = 0;

                std::vector<short> vec(8);
                statement st = (sql.prepare <<
                    "select sh from soci_test order by sh", into(vec));
                st.execute();
                while (st.fetch())
                {
                    for (std::size_t i = 0; i != vec.size(); ++i)
                    {
                        assert(sh2 == vec[i]);
                        ++sh2;
                    }

                    vec.resize(8);
                }
                assert(sh2 == rowsToTest);
            }
        }

        // repeated fetch and bulk fetch of int (4-bytes)
        {
            // create and populate the test table
            auto_table_creator tableCreator(tc_.table_creator_1(sql));

            int const rowsToTest = 100;
            int i;
            for (i = 0; i != rowsToTest; ++i)
            {
                sql << "insert into soci_test(id) values(" << i << ")";
            }

            int count;
            sql << "select count(*) from soci_test", into(count);
            assert(count == rowsToTest);

            {
                int i2 = 0;

                statement st = (sql.prepare <<
                    "select id from soci_test order by id", into(i));

                st.execute();
                while (st.fetch())
                {
                    assert(i == i2);
                    ++i2;
                }
                assert(i2 == rowsToTest);
            }
            {
                // additional test with the use element

                int i2 = 0;
                int cond = 0; // this condition is always true

                statement st = (sql.prepare <<
                    "select id from soci_test where id >= :cond order by id",
                    use(cond), into(i));

                st.execute();
                while (st.fetch())
                {
                    assert(i == i2);
                    ++i2;
                }
                assert(i2 == rowsToTest);
            }
            {
                int i2 = 0;

                std::vector<int> vec(8);
                statement st = (sql.prepare <<
                    "select id from soci_test order by id", into(vec));
                st.execute();
                while (st.fetch())
                {
                    for (std::size_t i = 0; i != vec.size(); ++i)
                    {
                        assert(i2 == vec[i]);
                        ++i2;
                    }

                    vec.resize(8);
                }
                assert(i2 == rowsToTest);
            }
        }

        // repeated fetch and bulk fetch of unsigned int (4-bytes)
        {
            // create and populate the test table
            auto_table_creator tableCreator(tc_.table_creator_1(sql));

            unsigned int const rowsToTest = 100;
            unsigned int ul;
            for (ul = 0; ul != rowsToTest; ++ul)
            {
                sql << "insert into soci_test(ul) values(" << ul << ")";
            }

            int count;
            sql << "select count(*) from soci_test", into(count);
            assert(count == static_cast<int>(rowsToTest));

            {
                unsigned int ul2 = 0;

                statement st = (sql.prepare <<
                    "select ul from soci_test order by ul", into(ul));

                st.execute();
                while (st.fetch())
                {
                    assert(ul == ul2);
                    ++ul2;
                }
                assert(ul2 == rowsToTest);
            }
            {
                unsigned int ul2 = 0;

                std::vector<unsigned int> vec(8);
                statement st = (sql.prepare <<
                    "select ul from soci_test order by ul", into(vec));
                st.execute();
                while (st.fetch())
                {
                    for (std::size_t i = 0; i != vec.size(); ++i)
                    {
                        assert(ul2 == vec[i]);
                        ++ul2;
                    }

                    vec.resize(8);
                }
                assert(ul2 == rowsToTest);
            }
        }

        // repeated fetch and bulk fetch of double
        {
            // create and populate the test table
            auto_table_creator tableCreator(tc_.table_creator_1(sql));

            int const rowsToTest = 100;
            double d = 0.0;
            for (int i = 0; i != rowsToTest; ++i)
            {
                sql << "insert into soci_test(d) values(" << d << ")";
                d += 0.6;
            }

            int count;
            sql << "select count(*) from soci_test", into(count);
            assert(count == rowsToTest);

            {
                double d2 = 0.0;
                int i = 0;

                statement st = (sql.prepare <<
                    "select d from soci_test order by d", into(d));

                st.execute();
                while (st.fetch())
                {
                    assert(equal_approx(d, d2));
                    d2 += 0.6;
                    ++i;
                }
                assert(i == rowsToTest);
            }
            {
                double d2 = 0.0;
                int i = 0;

                std::vector<double> vec(8);
                statement st = (sql.prepare <<
                    "select d from soci_test order by d", into(vec));
                st.execute();
                while (st.fetch())
                {
                    for (std::size_t j = 0; j != vec.size(); ++j)
                    {
                        assert(equal_approx(d2, vec[j]));
                        d2 += 0.6;
                        ++i;
                    }

                    vec.resize(8);
                }
                assert(i == rowsToTest);
            }
        }

        // repeated fetch and bulk fetch of std::tm
        {
            // create and populate the test table
            auto_table_creator tableCreator(tc_.table_creator_1(sql));

            int const rowsToTest = 8;
            for (int i = 0; i != rowsToTest; ++i)
            {
                std::ostringstream ss;
                ss << 2000 + i << "-0" << 1 + i << '-' << 20 - i << ' '
                    << 15 + i << ':' << 50 - i << ':' << 40 + i;

                sql << "insert into soci_test(id, tm) values(" << i
                << ", " << tc_.to_date_time(ss.str()) << ")";
            }

            int count;
            sql << "select count(*) from soci_test", into(count);
            assert(count == rowsToTest);

            {
                std::tm t;
                int i = 0;

                statement st = (sql.prepare <<
                    "select tm from soci_test order by id", into(t));

                st.execute();
                while (st.fetch())
                {
                    assert(t.tm_year + 1900 == 2000 + i);
                    assert(t.tm_mon + 1 == 1 + i);
                    assert(t.tm_mday == 20 - i);
                    assert(t.tm_hour == 15 + i);
                    assert(t.tm_min == 50 - i);
                    assert(t.tm_sec == 40 + i);

                    ++i;
                }
                assert(i == rowsToTest);
            }
            {
                int i = 0;

                std::vector<std::tm> vec(3);
                statement st = (sql.prepare <<
                    "select tm from soci_test order by id", into(vec));
                st.execute();
                while (st.fetch())
                {
                    for (std::size_t j = 0; j != vec.size(); ++j)
                    {
                        assert(vec[j].tm_year + 1900 == 2000 + i);
                        assert(vec[j].tm_mon + 1 == 1 + i);
                        assert(vec[j].tm_mday == 20 - i);
                        assert(vec[j].tm_hour == 15 + i);
                        assert(vec[j].tm_min == 50 - i);
                        assert(vec[j].tm_sec == 40 + i);

                        ++i;
                    }

                    vec.resize(3);
                }
                assert(i == rowsToTest);
            }
        }
    }

    std::cout << "test 3 passed" << std::endl;
}

// test for indicators (repeated fetch and bulk)
void test4()
{
    session sql(backEndFactory_, connectString_);
    
    // create and populate the test table
    auto_table_creator tableCreator(tc_.table_creator_1(sql));
    {
        sql << "insert into soci_test(id, val) values(1, 10)";
        sql << "insert into soci_test(id, val) values(2, 11)";
        sql << "insert into soci_test(id, val) values(3, NULL)";
        sql << "insert into soci_test(id, val) values(4, NULL)";
        sql << "insert into soci_test(id, val) values(5, 12)";

        {
            int val;
            indicator ind;

            statement st = (sql.prepare <<
                "select val from soci_test order by id", into(val, ind));

            st.execute();
            bool gotData = st.fetch();
            assert(gotData);
            assert(ind == i_ok);
            assert(val == 10);
            gotData = st.fetch();
            assert(gotData);
            assert(ind == i_ok);
            assert(val == 11);
            gotData = st.fetch();
            assert(gotData);
            assert(ind == i_null);
            gotData = st.fetch();
            assert(gotData);
            assert(ind == i_null);
            gotData = st.fetch();
            assert(gotData);
            assert(ind == i_ok);
            assert(val == 12);
            gotData = st.fetch();
            assert(gotData == false);
        }
        {
            std::vector<int> vals(3);
            std::vector<indicator> inds(3);

            statement st = (sql.prepare <<
                "select val from soci_test order by id", into(vals, inds));

            st.execute();
            bool gotData = st.fetch();
            assert(gotData);
            assert(vals.size() == 3);
            assert(inds.size() == 3);
            assert(inds[0] == i_ok);
            assert(vals[0] == 10);
            assert(inds[1] == i_ok);
            assert(vals[1] == 11);
            assert(inds[2] == i_null);
            gotData = st.fetch();
            assert(gotData);
            assert(vals.size() == 2);
            assert(inds[0] == i_null);
            assert(inds[1] == i_ok);
            assert(vals[1] == 12);
            gotData = st.fetch();
            assert(gotData == false);
        }

        // additional test for "no data" condition
        {
            std::vector<int> vals(3);
            std::vector<indicator> inds(3);

            statement st = (sql.prepare <<
                "select val from soci_test where 0 = 1", into(vals, inds));

            bool gotData = st.execute(true);
            assert(gotData == false);

            // for convenience, vectors should be truncated
            assert(vals.empty());
            assert(inds.empty());

            // for even more convenience, fetch should not fail
            // but just report end of rowset
            // (and vectors should be truncated)
            
            vals.resize(1);
            inds.resize(1);

            gotData = st.fetch();
            assert(gotData == false);
            assert(vals.empty());
            assert(inds.empty());
        }

        // additional test for "no data" without prepared statement
        {
            std::vector<int> vals(3);
            std::vector<indicator> inds(3);

            sql << "select val from soci_test where 0 = 1",
                into(vals, inds);

            // vectors should be truncated
            assert(vals.empty());
            assert(inds.empty());
        }
    }

    std::cout << "test 4 passed" << std::endl;
}

// test for different sizes of data vector and indicators vector
// (library should force ind. vector to have same size as data vector)
void test5()
{
    session sql(backEndFactory_, connectString_);
    
    // create and populate the test table
    auto_table_creator tableCreator(tc_.table_creator_1(sql));
    {
        sql << "insert into soci_test(id, val) values(1, 10)";
        sql << "insert into soci_test(id, val) values(2, 11)";
        sql << "insert into soci_test(id, val) values(3, NULL)";
        sql << "insert into soci_test(id, val) values(4, NULL)";
        sql << "insert into soci_test(id, val) values(5, 12)";

        {
            std::vector<int> vals(4);
            std::vector<indicator> inds;

            statement st = (sql.prepare <<
                "select val from soci_test order by id", into(vals, inds));

            st.execute();
            st.fetch();
            assert(vals.size() == 4);
            assert(inds.size() == 4);
            vals.resize(3);
            st.fetch();
            assert(vals.size() == 1);
            assert(inds.size() == 1);
        }
    }

    std::cout << "test 5 passed" << std::endl;
}

// "use" tests, type conversions, etc.
void test6()
{
// Note: this functionality is not available with older PostgreSQL
#ifndef SOCI_POSTGRESQL_NOPARAMS
    {
        session sql(backEndFactory_, connectString_);

        // test for char
        {
            auto_table_creator tableCreator(tc_.table_creator_1(sql));
            char c('a');
            sql << "insert into soci_test(c) values(:c)", use(c);

            c = 'b';
            sql << "select c from soci_test", into(c);
            assert(c == 'a');

        }

        // test for std::string
        {
            auto_table_creator tableCreator(tc_.table_creator_1(sql));
            std::string s = "Hello SOCI!";
            sql << "insert into soci_test(str) values(:s)", use(s);

            std::string str;
            sql << "select str from soci_test", into(str);

            assert(str == "Hello SOCI!");
        }

        // test for short
        {
            auto_table_creator tableCreator(tc_.table_creator_1(sql));
            short s = 123;
            sql << "insert into soci_test(id) values(:id)", use(s);

            short s2 = 0;
            sql << "select id from soci_test", into(s2);

            assert(s2 == 123);
        }

        // test for int
        {
            auto_table_creator tableCreator(tc_.table_creator_1(sql));
            int i = -12345678;
            sql << "insert into soci_test(id) values(:i)", use(i);

            int i2 = 0;
            sql << "select id from soci_test", into(i2);

            assert(i2 == -12345678);
        }

        // test for unsigned long
        {
            auto_table_creator tableCreator(tc_.table_creator_1(sql));
            unsigned long ul = 4000000000ul;
            sql << "insert into soci_test(ul) values(:num)", use(ul);

            unsigned long ul2 = 0;
            sql << "select ul from soci_test", into(ul2);

            assert(ul2 == 4000000000ul);
        }

        // test for double
        {
            auto_table_creator tableCreator(tc_.table_creator_1(sql));
            double d = 3.14159265;
            sql << "insert into soci_test(d) values(:d)", use(d);

            double d2 = 0;
            sql << "select d from soci_test", into(d2);

            assert(equal_approx(d2, d));
        }

        // test for std::tm
        {
            auto_table_creator tableCreator(tc_.table_creator_1(sql));
            std::tm t;
            t.tm_year = 105;
            t.tm_mon = 10;
            t.tm_mday = 19;
            t.tm_hour = 21;
            t.tm_min = 39;
            t.tm_sec = 57;
            sql << "insert into soci_test(tm) values(:t)", use(t);

            std::tm t2;
            t2.tm_year = 0;
            t2.tm_mon = 0;
            t2.tm_mday = 0;
            t2.tm_hour = 0;
            t2.tm_min = 0;
            t2.tm_sec = 0;

            sql << "select tm from soci_test", into(t2);

            assert(t.tm_year == 105);
            assert(t.tm_mon  == 10);
            assert(t.tm_mday == 19);
            assert(t.tm_hour == 21);
            assert(t.tm_min  == 39);
            assert(t.tm_sec  == 57);
        }

        // test for repeated use
        {
            auto_table_creator tableCreator(tc_.table_creator_1(sql));
            int i;
            statement st = (sql.prepare
                << "insert into soci_test(id) values(:id)", use(i));

            i = 5;
            st.execute(true);
            i = 6;
            st.execute(true);
            i = 7;
            st.execute(true);

            std::vector<int> v(5);
            sql << "select id from soci_test order by id", into(v);

            assert(v.size() == 3);
            assert(v[0] == 5);
            assert(v[1] == 6);
            assert(v[2] == 7);
        }

        // tests for use of const objects

        // test for char
        {
            auto_table_creator tableCreator(tc_.table_creator_1(sql));
            char const c('a');
            sql << "insert into soci_test(c) values(:c)", use(c);

            char c2 = 'b';
            sql << "select c from soci_test", into(c2);
            assert(c2 == 'a');

        }

        // test for std::string
        {
            auto_table_creator tableCreator(tc_.table_creator_1(sql));
            std::string const s = "Hello const SOCI!";
            sql << "insert into soci_test(str) values(:s)", use(s);

            std::string str;
            sql << "select str from soci_test", into(str);

            assert(str == "Hello const SOCI!");
        }

        // test for short
        {
            auto_table_creator tableCreator(tc_.table_creator_1(sql));
            short const s = 123;
            sql << "insert into soci_test(id) values(:id)", use(s);

            short s2 = 0;
            sql << "select id from soci_test", into(s2);

            assert(s2 == 123);
        }

        // test for int
        {
            auto_table_creator tableCreator(tc_.table_creator_1(sql));
            int const i = -12345678;
            sql << "insert into soci_test(id) values(:i)", use(i);

            int i2 = 0;
            sql << "select id from soci_test", into(i2);

            assert(i2 == -12345678);
        }

        // test for unsigned long
        {
            auto_table_creator tableCreator(tc_.table_creator_1(sql));
            unsigned long const ul = 4000000000ul;
            sql << "insert into soci_test(ul) values(:num)", use(ul);

            unsigned long ul2 = 0;
            sql << "select ul from soci_test", into(ul2);

            assert(ul2 == 4000000000ul);
        }

        // test for double
        {
            auto_table_creator tableCreator(tc_.table_creator_1(sql));
            double const d = 3.14159265;
            sql << "insert into soci_test(d) values(:d)", use(d);

            double d2 = 0;
            sql << "select d from soci_test", into(d2);

            assert(equal_approx(d2, d));
        }

        // test for std::tm
        {
            auto_table_creator tableCreator(tc_.table_creator_1(sql));
            std::tm t;
            t.tm_year = 105;
            t.tm_mon = 10;
            t.tm_mday = 19;
            t.tm_hour = 21;
            t.tm_min = 39;
            t.tm_sec = 57;
            std::tm const & ct = t;
            sql << "insert into soci_test(tm) values(:t)", use(ct);

            std::tm t2;
            t2.tm_year = 0;
            t2.tm_mon = 0;
            t2.tm_mday = 0;
            t2.tm_hour = 0;
            t2.tm_min = 0;
            t2.tm_sec = 0;

            sql << "select tm from soci_test", into(t2);

            assert(t.tm_year == 105);
            assert(t.tm_mon  == 10);
            assert(t.tm_mday == 19);
            assert(t.tm_hour == 21);
            assert(t.tm_min  == 39);
            assert(t.tm_sec  == 57);
        }
    }

    std::cout << "test 6 passed" << std::endl;
#endif // SOCI_POSTGRESQL_NOPARAMS
}

// test for multiple use (and into) elements
void test7()
{
    {
        session sql(backEndFactory_, connectString_);
        auto_table_creator tableCreator(tc_.table_creator_1(sql));
        
        {
            int i1 = 5;
            int i2 = 6;
            int i3 = 7;

#ifndef SOCI_POSTGRESQL_NOPARAMS

            sql << "insert into soci_test(i1, i2, i3) values(:i1, :i2, :i3)",
                use(i1), use(i2), use(i3);

#else
            // Older PostgreSQL does not support use elements.

            sql << "insert into soci_test(i1, i2, i3) values(5, 6, 7)";

#endif // SOCI_POSTGRESQL_NOPARAMS

            i1 = 0;
            i2 = 0;
            i3 = 0;
            sql << "select i1, i2, i3 from soci_test",
                into(i1), into(i2), into(i3);

            assert(i1 == 5);
            assert(i2 == 6);
            assert(i3 == 7);

            // same for vectors
            sql << "delete from soci_test";

            i1 = 0;
            i2 = 0;
            i3 = 0;

#ifndef SOCI_POSTGRESQL_NOPARAMS

            statement st = (sql.prepare
                << "insert into soci_test(i1, i2, i3) values(:i1, :i2, :i3)",
                use(i1), use(i2), use(i3));

            i1 = 1;
            i2 = 2;
            i3 = 3;
            st.execute(true);
            i1 = 4;
            i2 = 5;
            i3 = 6;
            st.execute(true);
            i1 = 7;
            i2 = 8;
            i3 = 9;
            st.execute(true);

#else
            // Older PostgreSQL does not support use elements.

            sql << "insert into soci_test(i1, i2, i3) values(1, 2, 3)";
            sql << "insert into soci_test(i1, i2, i3) values(4, 5, 6)";
            sql << "insert into soci_test(i1, i2, i3) values(7, 8, 9)";

#endif // SOCI_POSTGRESQL_NOPARAMS

            std::vector<int> v1(5);
            std::vector<int> v2(5);
            std::vector<int> v3(5);

            sql << "select i1, i2, i3 from soci_test order by i1",
                into(v1), into(v2), into(v3);

            assert(v1.size() == 3);
            assert(v2.size() == 3);
            assert(v3.size() == 3);
            assert(v1[0] == 1);
            assert(v1[1] == 4);
            assert(v1[2] == 7);
            assert(v2[0] == 2);
            assert(v2[1] == 5);
            assert(v2[2] == 8);
            assert(v3[0] == 3);
            assert(v3[1] == 6);
            assert(v3[2] == 9);
        }
    }

    std::cout << "test 7 passed" << std::endl;
}

// use vector elements
void test8()
{
// Not supported with older PostgreSQL
#ifndef SOCI_POSTGRESQL_NOPARAMS

    {
        session sql(backEndFactory_, connectString_);

        // test for char
        {
            auto_table_creator tableCreator(tc_.table_creator_1(sql));

            std::vector<char> v;
            v.push_back('a');
            v.push_back('b');
            v.push_back('c');
            v.push_back('d');

            sql << "insert into soci_test(c) values(:c)", use(v);

            std::vector<char> v2(4);

            sql << "select c from soci_test order by c", into(v2);
            assert(v2.size() == 4);
            assert(v2[0] == 'a');
            assert(v2[1] == 'b');
            assert(v2[2] == 'c');
            assert(v2[3] == 'd');
        }

        // test for std::string
        {
            auto_table_creator tableCreator(tc_.table_creator_1(sql));

            std::vector<std::string> v;
            v.push_back("ala");
            v.push_back("ma");
            v.push_back("kota");

            sql << "insert into soci_test(str) values(:s)", use(v);

            std::vector<std::string> v2(4);

            sql << "select str from soci_test order by str", into(v2);
            assert(v2.size() == 3);
            assert(v2[0] == "ala");
            assert(v2[1] == "kota");
            assert(v2[2] == "ma");
        }

        // test for short
        {
            auto_table_creator tableCreator(tc_.table_creator_1(sql));

            std::vector<short> v;
            v.push_back(-5);
            v.push_back(6);
            v.push_back(7);
            v.push_back(123);

            sql << "insert into soci_test(sh) values(:sh)", use(v);

            std::vector<short> v2(4);

            sql << "select sh from soci_test order by sh", into(v2);
            assert(v2.size() == 4);
            assert(v2[0] == -5);
            assert(v2[1] == 6);
            assert(v2[2] == 7);
            assert(v2[3] == 123);
        }

        // test for int
        {
            auto_table_creator tableCreator(tc_.table_creator_1(sql));

            std::vector<int> v;
            v.push_back(-2000000000);
            v.push_back(0);
            v.push_back(1);
            v.push_back(2000000000);

            sql << "insert into soci_test(id) values(:i)", use(v);

            std::vector<int> v2(4);

            sql << "select id from soci_test order by id", into(v2);
            assert(v2.size() == 4);
            assert(v2[0] == -2000000000);
            assert(v2[1] == 0);
            assert(v2[2] == 1);
            assert(v2[3] == 2000000000);
        }

        // test for unsigned int
        {
            auto_table_creator tableCreator(tc_.table_creator_1(sql));

            std::vector<unsigned int> v;
            v.push_back(0);
            v.push_back(1);
            v.push_back(123);
            v.push_back(1000);

            sql << "insert into soci_test(ul) values(:ul)", use(v);

            std::vector<unsigned int> v2(4);

            sql << "select ul from soci_test order by ul", into(v2);
            assert(v2.size() == 4);
            assert(v2[0] == 0);
            assert(v2[1] == 1);
            assert(v2[2] == 123);
            assert(v2[3] == 1000);
        }

        // test for double
        {
            auto_table_creator tableCreator(tc_.table_creator_1(sql));

            std::vector<double> v;
            v.push_back(0);
            v.push_back(-0.0001);
            v.push_back(0.0001);
            v.push_back(3.1415926);

            sql << "insert into soci_test(d) values(:d)", use(v);

            std::vector<double> v2(4);

            sql << "select d from soci_test order by d", into(v2);
            assert(v2.size() == 4);
            assert(equal_approx(v2[0],-0.0001));
            assert(equal_approx(v2[1], 0));
            assert(equal_approx(v2[2], 0.0001));
            assert(equal_approx(v2[3], 3.1415926));
        }

        // test for std::tm
        {
            auto_table_creator tableCreator(tc_.table_creator_1(sql));

            std::vector<std::tm> v;
            std::tm t;
            t.tm_year = 105;
            t.tm_mon  = 10;
            t.tm_mday = 26;
            t.tm_hour = 22;
            t.tm_min  = 45;
            t.tm_sec  = 17;

            v.push_back(t);

            t.tm_sec = 37;
            v.push_back(t);

            t.tm_mday = 25;
            v.push_back(t);

            sql << "insert into soci_test(tm) values(:t)", use(v);

            std::vector<std::tm> v2(4);

            sql << "select tm from soci_test order by tm", into(v2);
            assert(v2.size() == 3);
            assert(v2[0].tm_year == 105);
            assert(v2[0].tm_mon  == 10);
            assert(v2[0].tm_mday == 25);
            assert(v2[0].tm_hour == 22);
            assert(v2[0].tm_min  == 45);
            assert(v2[0].tm_sec  == 37);
            assert(v2[1].tm_year == 105);
            assert(v2[1].tm_mon  == 10);
            assert(v2[1].tm_mday == 26);
            assert(v2[1].tm_hour == 22);
            assert(v2[1].tm_min  == 45);
            assert(v2[1].tm_sec  == 17);
            assert(v2[2].tm_year == 105);
            assert(v2[2].tm_mon  == 10);
            assert(v2[2].tm_mday == 26);
            assert(v2[2].tm_hour == 22);
            assert(v2[2].tm_min  == 45);
            assert(v2[2].tm_sec  == 37);
        }

        // additional test for int (use const vector)
        {
            auto_table_creator tableCreator(tc_.table_creator_1(sql));

            std::vector<int> v;
            v.push_back(-2000000000);
            v.push_back(0);
            v.push_back(1);
            v.push_back(2000000000);

            std::vector<int> const & cv = v;

            sql << "insert into soci_test(id) values(:i)", use(cv);

            std::vector<int> v2(4);

            sql << "select id from soci_test order by id", into(v2);
            assert(v2.size() == 4);
            assert(v2[0] == -2000000000);
            assert(v2[1] == 0);
            assert(v2[2] == 1);
            assert(v2[3] == 2000000000);
        }
    }

    std::cout << "test 8 passed" << std::endl;

#endif // SOCI_POSTGRESQL_NOPARAMS

}

// test for named binding
void test9()
{
// Not supported with older PostgreSQL
#ifndef SOCI_POSTGRESQL_NOPARAMS

    {
        session sql(backEndFactory_, connectString_);
        {
            auto_table_creator tableCreator(tc_.table_creator_1(sql));

            int i1 = 7;
            int i2 = 8;

            // verify the exception is thrown if both by position
            // and by name use elements are specified
            try
            {
                sql << "insert into soci_test(i1, i2) values(:i1, :i2)",
                    use(i1, "i1"), use(i2);

                assert(false);
            }
            catch (soci_error const& e)
            {
                std::string what(e.what());
                assert(what ==
                    "Binding for use elements must be either by position "
                    "or by name.");
            }

            // normal test
            sql << "insert into soci_test(i1, i2) values(:i1, :i2)",
                use(i1, "i1"), use(i2, "i2");

            i1 = 0;
            i2 = 0;
            sql << "select i1, i2 from soci_test", into(i1), into(i2);
            assert(i1 == 7);
            assert(i2 == 8);

            i2 = 0;
            sql << "select i2 from soci_test where i1 = :i1", into(i2), use(i1);
            assert(i2 == 8);

            sql << "delete from soci_test";

            // test vectors

            std::vector<int> v1;
            v1.push_back(1);
            v1.push_back(2);
            v1.push_back(3);

            std::vector<int> v2;
            v2.push_back(4);
            v2.push_back(5);
            v2.push_back(6);

            sql << "insert into soci_test(i1, i2) values(:i1, :i2)",
                use(v1, "i1"), use(v2, "i2");

            sql << "select i2, i1 from soci_test order by i1 desc",
                into(v1), into(v2);
            assert(v1.size() == 3);
            assert(v2.size() == 3);
            assert(v1[0] == 6);
            assert(v1[1] == 5);
            assert(v1[2] == 4);
            assert(v2[0] == 3);
            assert(v2[1] == 2);
            assert(v2[2] == 1);
        }
    }

    std::cout << "test 9 passed" << std::endl;

#endif // SOCI_POSTGRESQL_NOPARAMS

}

// transaction test
void test10()
{
    {
        session sql(backEndFactory_, connectString_);

        auto_table_creator tableCreator(tc_.table_creator_1(sql));

        int count;
        sql << "select count(*) from soci_test", into(count);
        assert(count == 0);

        {
            transaction tr(sql);

            sql << "insert into soci_test (id, name) values(1, 'John')";
            sql << "insert into soci_test (id, name) values(2, 'Anna')";
            sql << "insert into soci_test (id, name) values(3, 'Mike')";

            tr.commit();
        }
        {
            transaction tr(sql);

            sql << "select count(*) from soci_test", into(count);
            assert(count == 3);

            sql << "insert into soci_test (id, name) values(4, 'Stan')";

            sql << "select count(*) from soci_test", into(count);
            assert(count == 4);

            tr.rollback();

            sql << "select count(*) from soci_test", into(count);
            assert(count == 3);
        }
        {
            transaction tr(sql);

            sql << "delete from soci_test";

            sql << "select count(*) from soci_test", into(count);
            assert(count == 0);

            tr.rollback();

            sql << "select count(*) from soci_test", into(count);
            assert(count == 3);
        }
        {
            // additional test for detection of double commit
            transaction tr(sql);
            tr.commit();
            try
            {
                tr.commit();
                assert(false);
            }
            catch (soci_error const &e)
            {
                std::string msg = e.what();
                assert(msg ==
                    "The transaction object cannot be handled twice.");
            }
        }
    }

    std::cout << "test 10 passed" << std::endl;
}

// test of use elements with indicators
void test11()
{
#ifndef SOCI_POSTGRESQL_NOPARAMS
    {
        session sql(backEndFactory_, connectString_);

        auto_table_creator tableCreator(tc_.table_creator_1(sql));

        indicator ind1 = i_ok;
        indicator ind2 = i_ok;

        int id = 1;
        int val = 10;

        sql << "insert into soci_test(id, val) values(:id, :val)",
            use(id, ind1), use(val, ind2);

        id = 2;
        val = 11;
        ind2 = i_null;
        sql << "insert into soci_test(id, val) values(:id, :val)",
            use(id, ind1), use(val, ind2);

        sql << "select val from soci_test where id = 1", into(val, ind2);
        assert(ind2 == i_ok);
        assert(val == 10);
        sql << "select val from soci_test where id = 2", into(val, ind2);
        assert(ind2 == i_null);

        std::vector<int> ids;
        ids.push_back(3);
        ids.push_back(4);
        ids.push_back(5);
        std::vector<int> vals;
        vals.push_back(12);
        vals.push_back(13);
        vals.push_back(14);
        std::vector<indicator> inds;
        inds.push_back(i_ok);
        inds.push_back(i_null);
        inds.push_back(i_ok);

        sql << "insert into soci_test(id, val) values(:id, :val)",
            use(ids), use(vals, inds);

        ids.resize(5);
        vals.resize(5);
        sql << "select id, val from soci_test order by id desc",
            into(ids), into(vals, inds);

        assert(ids.size() == 5);
        assert(ids[0] == 5);
        assert(ids[1] == 4);
        assert(ids[2] == 3);
        assert(ids[3] == 2);
        assert(ids[4] == 1);
        assert(inds.size() == 5);
        assert(inds[0] == i_ok);
        assert(inds[1] == i_null);
        assert(inds[2] == i_ok);
        assert(inds[3] == i_null);
        assert(inds[4] == i_ok);
        assert(vals.size() == 5);
        assert(vals[0] == 14);
        assert(vals[2] == 12);
        assert(vals[4] == 10);
    }

    std::cout << "test 11 passed" << std::endl;

#endif // SOCI_POSTGRESQL_NOPARAMS
}

// Dynamic binding to Row objects
void test12()
{
    {
        session sql(backEndFactory_, connectString_);

        sql.uppercase_column_names(true);

        auto_table_creator tableCreator(tc_.table_creator_2(sql));

        row r;
        sql << "select * from soci_test", into(r);
        assert(sql.got_data() == false);

        sql << "insert into soci_test"
            " values(3.14, 123, \'Johny\',"
            << tc_.to_date_time("2005-12-19 22:14:17")
            << ", 'a')";

        // select into a row
        {
            row r;
            statement st = (sql.prepare <<
                "select * from soci_test", into(r));
            st.execute(true);
            assert(r.size() == 5);

            assert(r.get_properties(0).get_data_type() == dt_double);
            assert(r.get_properties(1).get_data_type() == dt_integer);
            assert(r.get_properties(2).get_data_type() == dt_string);
            assert(r.get_properties(3).get_data_type() == dt_date);

            // type char is visible as string
            // - to comply with the implementation for Oracle
            assert(r.get_properties(4).get_data_type() == dt_string);

            assert(r.get_properties("NUM_INT").get_data_type() == dt_integer);

            assert(r.get_properties(0).get_name() == "NUM_FLOAT");
            assert(r.get_properties(1).get_name() == "NUM_INT");
            assert(r.get_properties(2).get_name() == "NAME");
            assert(r.get_properties(3).get_name() == "SOMETIME");
            assert(r.get_properties(4).get_name() == "CHR");

            assert(equal_approx(r.get<double>(0), 3.14));
            assert(r.get<int>(1) == 123);
            assert(r.get<std::string>(2) == "Johny");
            std::tm t = { 0 };
            t = r.get<std::tm>(3);
            assert(t.tm_year == 105);

            // again, type char is visible as string
            assert(r.get<std::string>(4) == "a");

            assert(equal_approx(r.get<double>("NUM_FLOAT"), 3.14));
            assert(r.get<int>("NUM_INT") == 123);
            assert(r.get<std::string>("NAME") == "Johny");
            assert(r.get<std::string>("CHR") == "a");

            assert(r.get_indicator(0) == i_ok);

            // verify exception thrown on invalid get<>
            bool caught = false;
            try
            {
                r.get<std::string>(0);
            }
            catch (std::bad_cast const &)
            {
                caught = true;
            }
            assert(caught);

            // additional test for stream-like extraction
            {
                double d;
                int i;
                std::string s;
                std::tm t;
                std::string c;

                r >> d >> i >> s >> t >> c;

                assert(equal_approx(d, 3.14));
                assert(i == 123);
                assert(s == "Johny");
                assert(t.tm_year == 105);
                assert(t.tm_mon == 11);
                assert(t.tm_mday == 19);
                assert(t.tm_hour == 22);
                assert(t.tm_min == 14);
                assert(t.tm_sec == 17);
                assert(c == "a");
            }
        }

        // additional test to check if the row object can be
        // reused between queries
        {
            row r;
            sql << "select * from soci_test", into(r);

            assert(r.size() == 5);

            assert(r.get_properties(0).get_data_type() == dt_double);
            assert(r.get_properties(1).get_data_type() == dt_integer);
            assert(r.get_properties(2).get_data_type() == dt_string);
            assert(r.get_properties(3).get_data_type() == dt_date);

            sql << "select name, num_int from soci_test", into(r);

            assert(r.size() == 2);

            assert(r.get_properties(0).get_data_type() == dt_string);
            assert(r.get_properties(1).get_data_type() == dt_integer);
        }
    }

    std::cout << "test 12 passed" << std::endl;
}

// more dynamic bindings
void test13()
{
    session sql(backEndFactory_, connectString_);

    auto_table_creator tableCreator(tc_.table_creator_1(sql));

    sql << "insert into soci_test(id, val) values(1, 10)";
    sql << "insert into soci_test(id, val) values(2, 20)";
    sql << "insert into soci_test(id, val) values(3, 30)";

#ifndef SOCI_POSTGRESQL_NOPARAMS
    {
        int id = 2;
        row r;
        sql << "select val from soci_test where id = :id", use(id), into(r);

        assert(r.size() == 1);
        assert(r.get_properties(0).get_data_type() == dt_integer);
        assert(r.get<int>(0) == 20);
    }
    {
        int id;
        row r;
        statement st = (sql.prepare <<
            "select val from soci_test where id = :id", use(id), into(r));

        id = 2;
        st.execute(true);
        assert(r.size() == 1);
        assert(r.get_properties(0).get_data_type() == dt_integer);
        assert(r.get<int>(0) == 20);
        
        id = 3;
        st.execute(true);
        assert(r.size() == 1);
        assert(r.get_properties(0).get_data_type() == dt_integer);
        assert(r.get<int>(0) == 30);

        id = 1;
        st.execute(true);
        assert(r.size() == 1);
        assert(r.get_properties(0).get_data_type() == dt_integer);
        assert(r.get<int>(0) == 10);
    }
#else
    {
        row r;
        sql << "select val from soci_test where id = 2", into(r);

        assert(r.size() == 1);
        assert(r.get_properties(0).get_data_type() == dt_integer);
        assert(r.get<int>(0) == 20);
    }
#endif // SOCI_POSTGRESQL_NOPARAMS

    std::cout << "test 13 passed" << std::endl;
}

// More Dynamic binding to row objects
void test14()
{
    {
        session sql(backEndFactory_, connectString_);

        sql.uppercase_column_names(true);

        auto_table_creator tableCreator(tc_.table_creator_3(sql));

        row r1;
        sql << "select * from soci_test", into(r1);
        assert(sql.got_data() == false);

        sql << "insert into soci_test values('david', '(404)123-4567')";
        sql << "insert into soci_test values('john', '(404)123-4567')";
        sql << "insert into soci_test values('doe', '(404)123-4567')";

        row r2;
        statement st = (sql.prepare << "select * from soci_test", into(r2));
        st.execute();
        
        assert(r2.size() == 2);
        
        int count = 0;
        while (st.fetch())
        {
            ++count;
            assert(r2.get<std::string>("PHONE") == "(404)123-4567");
        }
        assert(count == 3);
    }
    std::cout << "test 14 passed" << std::endl;
}

// test15 is like test14 but with a type_conversion instead of a row
void test15()
{
    session sql(backEndFactory_, connectString_);

    sql.uppercase_column_names(true);
    
    // simple conversion (between single basic type and user type)

    {
        auto_table_creator tableCreator(tc_.table_creator_1(sql));

        MyInt mi;
        mi.set(123);
        sql << "insert into soci_test(id) values(:id)", use(mi);

        int i;
        sql << "select id from soci_test", into(i);
        assert(i == 123);

        sql << "update soci_test set id = id + 1";

        sql << "select id from soci_test", into(mi);
        assert(mi.get() == 124);
    }

    // simple conversion with use const

    {
        auto_table_creator tableCreator(tc_.table_creator_1(sql));

        MyInt mi;
        mi.set(123);

        MyInt const & cmi = mi;
        sql << "insert into soci_test(id) values(:id)", use(cmi);

        int i;
        sql << "select id from soci_test", into(i);
        assert(i == 123);
    }

    // conversions based on values (many fields involved -> ORM)

    {
        auto_table_creator tableCreator(tc_.table_creator_3(sql));

        PhonebookEntry p1;
        sql << "select * from soci_test", into(p1);
        assert(p1.name ==  "");
        assert(p1.phone == "");

        p1.name = "david";

        // Note: uppercase column names are used here (and later on)
        // for consistency with how they can be read from database
        // (which means forced to uppercase on Oracle) and how they are
        // set/get in the type conversion routines for PhonebookEntry.
        // In short, IF the database is Oracle,
        // then all column names for binding should be uppercase.
        sql << "insert into soci_test values(:NAME, :PHONE)", use(p1);
        sql << "insert into soci_test values('john', '(404)123-4567')";
        sql << "insert into soci_test values('doe', '(404)123-4567')";

        PhonebookEntry p2;
        statement st = (sql.prepare << "select * from soci_test", into(p2));
        st.execute();
        
        int count = 0;
        while (st.fetch())
        {
            ++count;
            if (p2.name == "david")
            {
                // see type_conversion<PhonebookEntry>
                assert(p2.phone =="<NULL>");
            }
            else
            {
                assert(p2.phone == "(404)123-4567");
            }
        }
        assert(count == 3);
    }

    // conversions based on values with use const

    {
        auto_table_creator tableCreator(tc_.table_creator_3(sql));

        PhonebookEntry p1;
        p1.name = "Joe Coder";
        p1.phone = "123-456";

        PhonebookEntry const & cp1 = p1;

        sql << "insert into soci_test values(:NAME, :PHONE)", use(cp1);

        PhonebookEntry p2;
        sql << "select * from soci_test", into(p2);
        assert(sql.got_data());

        assert(p2.name == "Joe Coder");
        assert(p2.phone == "123-456");
    }

    // conversions based on accessor functions (as opposed to direct variable bindings)

    {
        auto_table_creator tableCreator(tc_.table_creator_3(sql));

        PhonebookEntry3 p1;
        p1.setName("Joe Hacker");
        p1.setPhone("10010110");

        sql << "insert into soci_test values(:NAME, :PHONE)", use(p1);

        PhonebookEntry3 p2;
        sql << "select * from soci_test", into(p2);
        assert(sql.got_data());

        assert(p2.getName() == "Joe Hacker");
        assert(p2.getPhone() == "10010110");
    }

    {
        // Use the PhonebookEntry2 type conversion, to test
        // calls to values::get_indicator()
        auto_table_creator tableCreator(tc_.table_creator_3(sql));

        PhonebookEntry2 p1;
        sql << "select * from soci_test", into(p1);
        assert(p1.name ==  "");
        assert(p1.phone == "");
        p1.name = "david";

        sql << "insert into soci_test values(:NAME, :PHONE)", use(p1);
        sql << "insert into soci_test values('john', '(404)123-4567')";
        sql << "insert into soci_test values('doe', '(404)123-4567')";

        PhonebookEntry2 p2;
        statement st = (sql.prepare << "select * from soci_test", into(p2));
        st.execute();
        
        int count = 0;
        while (st.fetch())
        {
            ++count;
            if (p2.name == "david")
            {
                // see type_conversion<PhonebookEntry2>
                assert(p2.phone =="<NULL>");
            }
            else
            {
                assert(p2.phone == "(404)123-4567");
            }
        }
        assert(count == 3);
    }

    std::cout << "test 15 passed" << std::endl;
}

void test_prepared_insert_with_orm_type()
{
    {
        session sql(backEndFactory_, connectString_);

        sql.uppercase_column_names(true);
        auto_table_creator tableCreator(tc_.table_creator_3(sql));

        PhonebookEntry temp;
        PhonebookEntry e1 = { "name1", "phone1" };
        PhonebookEntry e2 = { "name2", "phone2" };

        //sql << "insert into soci_test values (:NAME, :PHONE)", use(temp);
        statement insertStatement = (sql.prepare << "insert into soci_test values (:NAME, :PHONE)", use(temp));

        temp = e1;
        insertStatement.execute(true);
        temp = e2;
        insertStatement.execute(true);

        int count = 0;

        sql << "select count(*) from soci_test where NAME in ('name1', 'name2')", into(count);

        assert(count == 2);
    }

    std::cout << "test test_prepared_insert_with_orm_type passed" << std::endl;
}

void test_placeholder_partial_matching_with_orm_type()
{
    {
        session sql(backEndFactory_, connectString_);
        sql.uppercase_column_names(true);
        auto_table_creator tableCreator(tc_.table_creator_3(sql));

        PhonebookEntry in = { "name1", "phone1" };
        std::string name = "nameA";
        sql << "insert into soci_test values (:NAMED, :PHONE)", use(in), use(name, "NAMED");

        PhonebookEntry out;
        sql << "select * from soci_test where PHONE = 'phone1'", into(out);
        assert(out.name == "nameA");
        assert(out.phone == "phone1");
    }

    std::cout << "test test_placeholder_partial_matching_with_orm_type passed" << std::endl;
}

// test for bulk fetch with single use
void test16()
{
#ifndef SOCI_POSTGRESQL_NOPARAMS
    {
        session sql(backEndFactory_, connectString_);

        auto_table_creator tableCreator(tc_.table_creator_1(sql));

        sql << "insert into soci_test(name, id) values('john', 1)";
        sql << "insert into soci_test(name, id) values('george', 2)";
        sql << "insert into soci_test(name, id) values('anthony', 1)";
        sql << "insert into soci_test(name, id) values('marc', 3)";
        sql << "insert into soci_test(name, id) values('julian', 1)";

        int code = 1;
        std::vector<std::string> names(10);
        sql << "select name from soci_test where id = :id order by name",
             into(names), use(code);

        assert(names.size() == 3);
        assert(names[0] == "anthony");
        assert(names[1] == "john");
        assert(names[2] == "julian");
    }
#endif // SOCI_POSTGRESQL_NOPARAMS

    std::cout << "test 16 passed" << std::endl;
}

// test for basic logging support
void test17()
{
    session sql(backEndFactory_, connectString_);

    std::ostringstream log;
    sql.set_log_stream(&log);

    try
    {
        sql << "drop table soci_test1";
    }
    catch (...) {}

    assert(sql.get_last_query() == "drop table soci_test1");

    sql.set_log_stream(NULL);

    try
    {
        sql << "drop table soci_test2";
    }
    catch (...) {}

    assert(sql.get_last_query() == "drop table soci_test2");

    sql.set_log_stream(&log);

    try
    {
        sql << "drop table soci_test3";
    }
    catch (...) {}

    assert(sql.get_last_query() == "drop table soci_test3");
    assert(log.str() ==
        "drop table soci_test1\n"
        "drop table soci_test3\n");

    std::cout << "test 17 passed\n";
}

// test for rowset creation and copying
void test18()
{
    session sql(backEndFactory_, connectString_);
    
    // create and populate the test table
    auto_table_creator tableCreator(tc_.table_creator_1(sql));
    {
        // Open empty rowset
        rowset<row> rs1 = (sql.prepare << "select * from soci_test");
        assert(rs1.begin() == rs1.end());
    }

    {
        // Copy construction
        rowset<row> rs1 = (sql.prepare << "select * from soci_test");
        rowset<row> rs2(rs1);
        rowset<row> rs3(rs1);
        rowset<row> rs4(rs3);

        assert(rs1.begin() == rs2.begin());
        assert(rs1.begin() == rs3.begin());
        assert(rs1.end() == rs2.end());
        assert(rs1.end() == rs3.end());
    }

    {
        // Assignment
        rowset<row> rs1 = (sql.prepare << "select * from soci_test");
        rowset<row> rs2 = (sql.prepare << "select * from soci_test");
        rowset<row> rs3 = (sql.prepare << "select * from soci_test");
        rs1 = rs2;
        rs3 = rs2;

        assert(rs1.begin() == rs2.begin());
        assert(rs1.begin() == rs3.begin());
        assert(rs1.end() == rs2.end());
        assert(rs1.end() == rs3.end());
    }
    std::cout << "test 18 passed" << std::endl;
}

// test for simple iterating using rowset iterator (without reading data)
void test19()
{
    session sql(backEndFactory_, connectString_);
    
    // create and populate the test table
    auto_table_creator tableCreator(tc_.table_creator_1(sql));
    {
        sql << "insert into soci_test(id, val) values(1, 10)";
        sql << "insert into soci_test(id, val) values(2, 11)";
        sql << "insert into soci_test(id, val) values(3, NULL)";
        sql << "insert into soci_test(id, val) values(4, NULL)";
        sql << "insert into soci_test(id, val) values(5, 12)";
        {
            rowset<row> rs = (sql.prepare << "select * from soci_test");

            assert(5 == std::distance(rs.begin(), rs.end()));
        }
    }

    std::cout << "test 19 passed" << std::endl;
}

// test for reading rowset<row> using iterator
void test20()
{
    session sql(backEndFactory_, connectString_);

    sql.uppercase_column_names(true);
    
    // create and populate the test table
    auto_table_creator tableCreator(tc_.table_creator_2(sql));
    {
        {
            // Empty rowset
            rowset<row> rs = (sql.prepare << "select * from soci_test");
            assert(0 == std::distance(rs.begin(), rs.end()));
        }

        {
            // Non-empty rowset
            sql << "insert into soci_test values(3.14, 123, \'Johny\',"
                << tc_.to_date_time("2005-12-19 22:14:17")
                << ", 'a')";
            sql << "insert into soci_test values(6.28, 246, \'Robert\',"
                << tc_.to_date_time("2004-10-01 18:44:10")
                << ", 'b')";

            rowset<row> rs = (sql.prepare << "select * from soci_test");

            rowset<row>::const_iterator it = rs.begin();
            assert(it != rs.end());

            //
            // First row
            //
            row const & r1 = (*it);

            // Properties
            assert(r1.size() == 5);
            assert(r1.get_properties(0).get_data_type() == dt_double);
            assert(r1.get_properties(1).get_data_type() == dt_integer);
            assert(r1.get_properties(2).get_data_type() == dt_string);
            assert(r1.get_properties(3).get_data_type() == dt_date);
            assert(r1.get_properties(4).get_data_type() == dt_string);
            assert(r1.get_properties("NUM_INT").get_data_type() == dt_integer);

            // Data

            // Since we didn't specify order by in the above query,
            // the 2 rows may be returned in either order
            // (If we specify order by, we can't do it in a cross db
            // compatible way, because the Oracle table for this has been
            // created with lower case column names)

            std::string name = r1.get<std::string>(2);

            assert(name == "Johny" || name == "Robert");
            if (name == "Johny")
            {
                assert(equal_approx(r1.get<double>(0), 3.14));
                assert(r1.get<int>(1) == 123);
                assert(r1.get<std::string>(2) == "Johny");
                std::tm t1 = { 0 };
                t1 = r1.get<std::tm>(3);
                assert(t1.tm_year == 105);
                assert(r1.get<std::string>(4) == "a");
                assert(equal_approx(r1.get<double>("NUM_FLOAT"), 3.14));
                assert(r1.get<int>("NUM_INT") == 123);
                assert(r1.get<std::string>("NAME") == "Johny");
                assert(r1.get<std::string>("CHR") == "a");
            }
            else
            {
                assert(equal_approx(r1.get<double>(0), 6.28));
                assert(r1.get<int>(1) == 246);
                assert(r1.get<std::string>(2) == "Robert");
                std::tm t1 = r1.get<std::tm>(3);
                assert(t1.tm_year == 104);
                assert(r1.get<std::string>(4) == "b");
                assert(equal_approx(r1.get<double>("NUM_FLOAT"), 6.28));
                assert(r1.get<int>("NUM_INT") == 246);
                assert(r1.get<std::string>("NAME") == "Robert");
                assert(r1.get<std::string>("CHR") == "b");
            }

            //
            // Iterate to second row
            //
            ++it;
            assert(it != rs.end());

            //
            // Second row
            //
            row const & r2 = (*it);

            // Properties
            assert(r2.size() == 5);
            assert(r2.get_properties(0).get_data_type() == dt_double);
            assert(r2.get_properties(1).get_data_type() == dt_integer);
            assert(r2.get_properties(2).get_data_type() == dt_string);
            assert(r2.get_properties(3).get_data_type() == dt_date);
            assert(r2.get_properties(4).get_data_type() == dt_string);
            assert(r2.get_properties("NUM_INT").get_data_type() == dt_integer);

            std::string newName = r2.get<std::string>(2);
            assert(name != newName);
            assert(newName == "Johny" || newName == "Robert");

            if (newName == "Johny")
            {
                assert(equal_approx(r2.get<double>(0), 3.14));
                assert(r2.get<int>(1) == 123);
                assert(r2.get<std::string>(2) == "Johny");
                std::tm t2 = r2.get<std::tm>(3);
                assert(t2.tm_year == 105);
                assert(r2.get<std::string>(4) == "a");
                assert(equal_approx(r2.get<double>("NUM_FLOAT"), 3.14));
                assert(r2.get<int>("NUM_INT") == 123);
                assert(r2.get<std::string>("NAME") == "Johny");
                assert(r2.get<std::string>("CHR") == "a");
            }
            else
            {
                assert(equal_approx(r2.get<double>(0), 6.28));
                assert(r2.get<int>(1) == 246);
                assert(r2.get<std::string>(2) == "Robert");
                std::tm t2 = r2.get<std::tm>(3);
                assert(t2.tm_year == 104);
                assert(r2.get<std::string>(4) == "b");
                assert(equal_approx(r2.get<double>("NUM_FLOAT"), 6.28));
                assert(r2.get<int>("NUM_INT") == 246);
                assert(r2.get<std::string>("NAME") == "Robert");
                assert(r2.get<std::string>("CHR") == "b");
            }
        }
    }

    std::cout << "test 20 passed" << std::endl;
}

// test for reading rowset<int> using iterator
void test21()
{
    session sql(backEndFactory_, connectString_);
    
    // create and populate the test table
    auto_table_creator tableCreator(tc_.table_creator_1(sql));
    {
        sql << "insert into soci_test(id) values(1)";
        sql << "insert into soci_test(id) values(2)";
        sql << "insert into soci_test(id) values(3)";
        sql << "insert into soci_test(id) values(4)";
        sql << "insert into soci_test(id) values(5)";
        {
            rowset<int> rs = (sql.prepare << "select id from soci_test order by id asc");

            // 1st row
            rowset<int>::const_iterator pos = rs.begin();
            assert(1 == (*pos));

            // 3rd row
            std::advance(pos, 2);
            assert(3 == (*pos));

            // 5th row
            std::advance(pos, 2);
            assert(5 == (*pos));

            // The End
            ++pos;
            assert(pos == rs.end());
        }
    }

    std::cout << "test 21 passed" << std::endl;
}

// test for handling 'use' and reading rowset<std::string> using iterator
void test22()
{
    session sql(backEndFactory_, connectString_);
    
    // create and populate the test table
    auto_table_creator tableCreator(tc_.table_creator_1(sql));
    {
        sql << "insert into soci_test(str) values('abc')";
        sql << "insert into soci_test(str) values('def')";
        sql << "insert into soci_test(str) values('ghi')";
        sql << "insert into soci_test(str) values('jkl')";
        {
            // Expected result in numbers
            std::string idle("def");
            rowset<std::string> rs1 = (sql.prepare
                    << "select str from soci_test where str = :idle",
                    use(idle));

            assert(1 == std::distance(rs1.begin(), rs1.end()));

            // Expected result in value
            idle = "jkl";
            rowset<std::string> rs2 = (sql.prepare
                    << "select str from soci_test where str = :idle",
                    use(idle));

            assert(idle == *(rs2.begin()));
        }
    }

    std::cout << "test 22 passed" << std::endl;
}

// test for handling troublemaker
void test23()
{
    session sql(backEndFactory_, connectString_);
    
    // create and populate the test table
    auto_table_creator tableCreator(tc_.table_creator_1(sql));
    {
        sql << "insert into soci_test(str) values('abc')";
        {
            // verify exception thrown
            bool caught = false;
            try
            {
                std::string troublemaker;
                rowset<std::string> rs1 = (sql.prepare << "select str from soci_test",
                        into(troublemaker));
            }
            catch (soci_error const&)
            {
                caught = true;
            }
            assert(caught);
        }
        std::cout << "test 23 passed" << std::endl;
    }

}

// test for handling NULL values with expected exception:
// "Null value fetched and no indicator defined."
void test24()
{
    session sql(backEndFactory_, connectString_);
    
    // create and populate the test table
    auto_table_creator tableCreator(tc_.table_creator_1(sql));
    {
        sql << "insert into soci_test(val) values(1)";
        sql << "insert into soci_test(val) values(2)";
        sql << "insert into soci_test(val) values(NULL)";
        sql << "insert into soci_test(val) values(3)";
        {
            // verify exception thrown
            bool caught = false;
            try
            {
                rowset<int> rs = (sql.prepare << "select val from soci_test order by val asc");

                int tester = 0;
                for (rowset<int>::const_iterator it = rs.begin(); it != rs.end(); ++it)
                {
                    tester = *it;
                }
                (void)tester;

                // Never should get here
                assert(false);
            }
            catch (soci_error const&)
            {
                caught = true;
            }
            assert(caught);
        }
        std::cout << "test 24 passed" << std::endl;
    }
}

// test25 is like test15 but with rowset and iterators use
void test25()
{
    session sql(backEndFactory_, connectString_);

    sql.uppercase_column_names(true);
    
    {
        auto_table_creator tableCreator(tc_.table_creator_3(sql));

        PhonebookEntry p1;
        sql << "select * from soci_test", into(p1);
        assert(p1.name ==  "");
        assert(p1.phone == "");

        p1.name = "david";

        sql << "insert into soci_test values(:NAME, :PHONE)", use(p1);
        sql << "insert into soci_test values('john', '(404)123-4567')";
        sql << "insert into soci_test values('doe', '(404)123-4567')";

        rowset<PhonebookEntry> rs = (sql.prepare << "select * from soci_test");
        
        int count = 0;
        for (rowset<PhonebookEntry>::const_iterator it = rs.begin(); it != rs.end(); ++it)
        {
            ++count;
            PhonebookEntry const& p2 = (*it);
            if (p2.name == "david")
            {
                // see type_conversion<PhonebookEntry>
                assert(p2.phone =="<NULL>");
            }
            else
            {
                assert(p2.phone == "(404)123-4567");
            }
        }

        assert(3 == count);
    }
    std::cout << "test 25 passed" << std::endl;
}

// test for handling NULL values with boost::optional
// (both into and use)
void test26()
{
#ifdef HAVE_BOOST

    session sql(backEndFactory_, connectString_);

    // create and populate the test table
    auto_table_creator tableCreator(tc_.table_creator_1(sql));
    {
        sql << "insert into soci_test(val) values(7)";

        {
            // verify non-null value is fetched correctly
            boost::optional<int> opt;
            sql << "select val from soci_test", into(opt);
            assert(opt.is_initialized());
            assert(opt.get() == 7);

            // indicators can be used with optional
            // (although that's just a consequence of implementation,
            // not an intended feature - but let's test it anyway)
            indicator ind;
            opt.reset();
            sql << "select val from soci_test", into(opt, ind);
            assert(opt.is_initialized());
            assert(opt.get() == 7);
            assert(ind == i_ok);

            // verify null value is fetched correctly
            sql << "select i1 from soci_test", into(opt);
            assert(opt.is_initialized() == false);

            // and with indicator
            opt = 5;
            sql << "select i1 from soci_test", into(opt, ind);
            assert(opt.is_initialized() == false);
            assert(ind == i_null);

            // verify non-null is inserted correctly
            opt = 3;
            sql << "update soci_test set val = :v", use(opt);
            int j = 0;
            sql << "select val from soci_test", into(j);
            assert(j == 3);

            // verify null is inserted correctly
            opt.reset();
            sql << "update soci_test set val = :v", use(opt);
            ind = i_ok;
            sql << "select val from soci_test", into(j, ind);
            assert(ind == i_null);
        }

        // vector tests (select)

        {
            sql << "delete from soci_test";

            // simple readout of non-null data

            sql << "insert into soci_test(id, val, str) values(1, 5, \'abc\')";
            sql << "insert into soci_test(id, val, str) values(2, 6, \'def\')";
            sql << "insert into soci_test(id, val, str) values(3, 7, \'ghi\')";
            sql << "insert into soci_test(id, val, str) values(4, 8, null)";
            sql << "insert into soci_test(id, val, str) values(5, 9, \'mno\')";

            std::vector<boost::optional<int> > v(10);
            sql << "select val from soci_test order by val", into(v);

            assert(v.size() == 5);
            assert(v[0].is_initialized());
            assert(v[0].get() == 5);
            assert(v[1].is_initialized());
            assert(v[1].get() == 6);
            assert(v[2].is_initialized());
            assert(v[2].get() == 7);
            assert(v[3].is_initialized());
            assert(v[3].get() == 8);
            assert(v[4].is_initialized());
            assert(v[4].get() == 9);

            // readout of nulls

            sql << "update soci_test set val = null where id = 2 or id = 4";

            std::vector<int> ids(5);
            sql << "select id, val from soci_test order by id", into(ids), into(v);

            assert(v.size() == 5);
            assert(ids.size() == 5);
            assert(v[0].is_initialized());
            assert(v[0].get() == 5);
            assert(v[1].is_initialized() == false);
            assert(v[2].is_initialized());
            assert(v[2].get() == 7);
            assert(v[3].is_initialized() == false);
            assert(v[4].is_initialized());
            assert(v[4].get() == 9);

            // readout with statement preparation

            int id = 1;

            ids.resize(3);
            v.resize(3);
            statement st = (sql.prepare <<
                "select id, val from soci_test order by id", into(ids), into(v));
            st.execute();
            while (st.fetch())
            {
                for (std::size_t i = 0; i != v.size(); ++i)
                {
                    assert(id == ids[i]);

                    if (id == 2 || id == 4)
                    {
                        assert(v[i].is_initialized() == false);
                    }
                    else
                    {
                        assert(v[i].is_initialized() && v[i].get() == id + 4);
                    }

                    ++id;
                }

                ids.resize(3);
                v.resize(3);
            }
            assert(id == 6);
        }

        // and why not stress iterators and the dynamic binding, too!

        {
            rowset<row> rs = (sql.prepare << "select id, val, str from soci_test order by id");

            rowset<row>::const_iterator it = rs.begin();
            assert(it != rs.end());
            
            row const& r1 = (*it);

            assert(r1.size() == 3);

            // Note: for the reason of differences between number(x,y) type and
            // binary representation of integers, the following commented assertions
            // do not work for Oracle.
            // The problem is that for this single table the data type used in Oracle
            // table creator for the id column is number(10,0),
            // which allows to insert all int values.
            // On the other hand, the column description scheme used in the Oracle
            // backend figures out that the natural type for such a column
            // is eUnsignedInt - this makes the following assertions fail.
            // Other database backends (like PostgreSQL) use other types like int
            // and this not only allows to insert all int values (obviously),
            // but is also recognized as int (obviously).
            // There is a similar problem with stream-like extraction,
            // where internally get<T> is called and the type mismatch is detected
            // for the id column - that's why the code below skips this column
            // and tests the remaining column only.

            //assert(r1.get_properties(0).get_data_type() == dt_integer);
            assert(r1.get_properties(1).get_data_type() == dt_integer);
            assert(r1.get_properties(2).get_data_type() == dt_string);
            //assert(r1.get<int>(0) == 1);
            assert(r1.get<int>(1) == 5);
            assert(r1.get<std::string>(2) == "abc");
            assert(r1.get<boost::optional<int> >(1).is_initialized());
            assert(r1.get<boost::optional<int> >(1).get() == 5);
            assert(r1.get<boost::optional<std::string> >(2).is_initialized());
            assert(r1.get<boost::optional<std::string> >(2).get() == "abc");

            ++it;

            row const& r2 = (*it);

            assert(r2.size() == 3);

            // assert(r2.get_properties(0).get_data_type() == dt_integer);
            assert(r2.get_properties(1).get_data_type() == dt_integer);
            assert(r2.get_properties(2).get_data_type() == dt_string);
            //assert(r2.get<int>(0) == 2);
            try
            {
                // expect exception here, this is NULL value
                (void)r1.get<int>(1);
                assert(false);
            }
            catch (soci_error const &) {}

            // but we can read it as optional
            assert(r2.get<boost::optional<int> >(1).is_initialized() == false);

            // stream-like data extraction

            ++it;
            row const &r3 = (*it);

            boost::optional<int> io;
            boost::optional<std::string> so;

            r3.skip(); // move to val and str columns
            r3 >> io >> so;

            assert(io.is_initialized() && io.get() == 7);
            assert(so.is_initialized() && so.get() == "ghi");

            ++it;
            row const &r4 = (*it);

            r3.skip(); // move to val and str columns
            r4 >> io >> so;

            assert(io.is_initialized() == false);
            assert(so.is_initialized() == false);
        }

        // bulk inserts of non-null data

        {
            sql << "delete from soci_test";

            std::vector<int> ids;
            std::vector<boost::optional<int> > v;

            ids.push_back(10); v.push_back(20);
            ids.push_back(11); v.push_back(21);
            ids.push_back(12); v.push_back(22);
            ids.push_back(13); v.push_back(23);

            sql << "insert into soci_test(id, val) values(:id, :val)",
                use(ids, "id"), use(v, "val");

            int sum;
            sql << "select sum(val) from soci_test", into(sum);
            assert(sum == 86);

            // bulk inserts of some-null data

            sql << "delete from soci_test";

            v[2].reset();
            v[3].reset();

            sql << "insert into soci_test(id, val) values(:id, :val)",
                use(ids, "id"), use(v, "val");

            sql << "select sum(val) from soci_test", into(sum);
            assert(sum == 41);
        }

        // composability with user conversions

        {
            sql << "delete from soci_test";

            boost::optional<MyInt> omi1;
            boost::optional<MyInt> omi2;

            omi1 = MyInt(125);
            omi2.reset();

            sql << "insert into soci_test(id, val) values(:id, :val)",
                use(omi1), use(omi2);

            sql << "select id, val from soci_test", into(omi2), into(omi1);

            assert(omi1.is_initialized() == false);
            assert(omi2.is_initialized() && omi2.get().get() == 125);
        }

        // use with const optional and user conversions

        {
            sql << "delete from soci_test";

            boost::optional<MyInt> omi1;
            boost::optional<MyInt> omi2;

            omi1 = MyInt(125);
            omi2.reset();

            boost::optional<MyInt> const & comi1 = omi1;
            boost::optional<MyInt> const & comi2 = omi2;

            sql << "insert into soci_test(id, val) values(:id, :val)",
                use(comi1), use(comi2);

            sql << "select id, val from soci_test", into(omi2), into(omi1);

            assert(omi1.is_initialized() == false);
            assert(omi2.is_initialized() && omi2.get().get() == 125);
        }

        // use with rowset and table containing null values

        {
            auto_table_creator tableCreator(tc_.table_creator_1(sql));

            sql << "insert into soci_test(id, val) values(1, 10)";
            sql << "insert into soci_test(id, val) values(2, 11)";
            sql << "insert into soci_test(id, val) values(3, NULL)";
            sql << "insert into soci_test(id, val) values(4, 13)";

            rowset<boost::optional<int> > rs = (sql.prepare <<
                "select val from soci_test order by id asc");

            // 1st row
            rowset<boost::optional<int> >::const_iterator pos = rs.begin();
            assert((*pos).is_initialized());
            assert(10 == (*pos).get());

            // 2nd row
            ++pos;
            assert((*pos).is_initialized());
            assert(11 == (*pos).get());

            // 3rd row
            ++pos;
            assert((*pos).is_initialized() == false);

            // 4th row
            ++pos;
            assert((*pos).is_initialized());
            assert(13 == (*pos).get());
        }
    }

    std::cout << "test 26 passed" << std::endl;
#else
    std::cout << "test 26 skipped (no Boost)" << std::endl;
#endif // HAVE_BOOST
}

// connection and reconnection tests
void test27()
{
    {
        // empty session
        session sql;

        // idempotent:
        sql.close();

        try
        {
            sql.reconnect();
            assert(false);
        }
        catch (soci_error const &e)
        {
            assert(e.what() == std::string(
                       "Cannot reconnect without previous connection."));
        }

        // open from empty session
        sql.open(backEndFactory_, connectString_);
        sql.close();

        // reconnecting from closed session
        sql.reconnect();

        // opening already connected session
        try
        {
            sql.open(backEndFactory_, connectString_);
            assert(false);
        }
        catch (soci_error const &e)
        {
            assert(e.what() == std::string(
                       "Cannot open already connected session."));
        }

        sql.close();

        // open from closed
        sql.open(backEndFactory_, connectString_);

        // reconnect from already connected session
        sql.reconnect();
    }

    {
        session sql;

        try
        {
            sql << "this statement cannot execute";
            assert(false);
        }
        catch (soci_error const &e)
        {
            assert(e.what() == std::string("Session is not connected."));
        }
    }

    std::cout << "test 27 passed" << std::endl;
}

void test28()
{
#ifdef HAVE_BOOST
    session sql(backEndFactory_, connectString_);

    auto_table_creator tableCreator(tc_.table_creator_2(sql));
    {
        boost::tuple<double, int, std::string> t1(3.5, 7, "Joe Hacker");
        assert(equal_approx(t1.get<0>(), 3.5));
        assert(t1.get<1>() == 7);
        assert(t1.get<2>() == "Joe Hacker");

        sql << "insert into soci_test(num_float, num_int, name) values(:d, :i, :s)", use(t1);

        // basic query

        boost::tuple<double, int, std::string> t2;
        sql << "select num_float, num_int, name from soci_test", into(t2);

        assert(equal_approx(t2.get<0>(), 3.5));
        assert(t2.get<1>() == 7);
        assert(t2.get<2>() == "Joe Hacker");

        sql << "delete from soci_test";
    }

    {
        // composability with boost::optional

        // use:
        boost::tuple<double, boost::optional<int>, std::string> t1(
            3.5, boost::optional<int>(7), "Joe Hacker");
        assert(equal_approx(t1.get<0>(), 3.5));
        assert(t1.get<1>().is_initialized());
        assert(t1.get<1>().get() == 7);
        assert(t1.get<2>() == "Joe Hacker");

        sql << "insert into soci_test(num_float, num_int, name) values(:d, :i, :s)", use(t1);

        // into:
        boost::tuple<double, boost::optional<int>, std::string> t2;
        sql << "select num_float, num_int, name from soci_test", into(t2);

        assert(equal_approx(t2.get<0>(), 3.5));
        assert(t2.get<1>().is_initialized());
        assert(t2.get<1>().get() == 7);
        assert(t2.get<2>() == "Joe Hacker");

        sql << "delete from soci_test";
    }

    {
        // composability with user-provided conversions

        // use:
        boost::tuple<double, MyInt, std::string> t1(3.5, 7, "Joe Hacker");
        assert(equal_approx(t1.get<0>(), 3.5));
        assert(t1.get<1>().get() == 7);
        assert(t1.get<2>() == "Joe Hacker");

        sql << "insert into soci_test(num_float, num_int, name) values(:d, :i, :s)", use(t1);

        // into:
        boost::tuple<double, MyInt, std::string> t2;

        sql << "select num_float, num_int, name from soci_test", into(t2);

        assert(equal_approx(t2.get<0>(), 3.5));
        assert(t2.get<1>().get() == 7);
        assert(t2.get<2>() == "Joe Hacker");

        sql << "delete from soci_test";
    }

    {
        // let's have fun - composition of tuple, optional and user-defined type

        // use:
        boost::tuple<double, boost::optional<MyInt>, std::string> t1(
            3.5, boost::optional<MyInt>(7), "Joe Hacker");
        assert(equal_approx(t1.get<0>(), 3.5));
        assert(t1.get<1>().is_initialized());
        assert(t1.get<1>().get().get() == 7);
        assert(t1.get<2>() == "Joe Hacker");

        sql << "insert into soci_test(num_float, num_int, name) values(:d, :i, :s)", use(t1);

        // into:
        boost::tuple<double, boost::optional<MyInt>, std::string> t2;

        sql << "select num_float, num_int, name from soci_test", into(t2);

        assert(equal_approx(t2.get<0>(), 3.5));
        assert(t2.get<1>().is_initialized());
        assert(t2.get<1>().get().get() == 7);
        assert(t2.get<2>() == "Joe Hacker");

        sql << "update soci_test set num_int = NULL";

        sql << "select num_float, num_int, name from soci_test", into(t2);

        assert(equal_approx(t2.get<0>(), 3.5));
        assert(t2.get<1>().is_initialized() == false);
        assert(t2.get<2>() == "Joe Hacker");
    }

    {
        // rowset<tuple>

        sql << "insert into soci_test(num_float, num_int, name) values(4.0, 8, 'Tony Coder')";
        sql << "insert into soci_test(num_float, num_int, name) values(4.5, NULL, 'Cecile Sharp')";
        sql << "insert into soci_test(num_float, num_int, name) values(5.0, 10, 'Djhava Ravaa')";

        typedef boost::tuple<double, boost::optional<int>, std::string> T;

        rowset<T> rs = (sql.prepare
            << "select num_float, num_int, name from soci_test order by num_float asc");

        rowset<T>::const_iterator pos = rs.begin();

        assert(equal_approx(pos->get<0>(), 3.5));
        assert(pos->get<1>().is_initialized() == false);
        assert(pos->get<2>() == "Joe Hacker");

        ++pos;
        assert(equal_approx(pos->get<0>(), 4.0));
        assert(pos->get<1>().is_initialized());
        assert(pos->get<1>().get() == 8);
        assert(pos->get<2>() == "Tony Coder");

        ++pos;
        assert(equal_approx(pos->get<0>(), 4.5));
        assert(pos->get<1>().is_initialized() == false);
        assert(pos->get<2>() == "Cecile Sharp");

        ++pos;
        assert(equal_approx(pos->get<0>(),  5.0));
        assert(pos->get<1>().is_initialized());
        assert(pos->get<1>().get() == 10);
        assert(pos->get<2>() == "Djhava Ravaa");

        ++pos;
        assert(pos == rs.end());
    }

    std::cout << "test 28 passed" << std::endl;
#else
    std::cout << "test 28 skipped (no Boost)" << std::endl;
#endif // HAVE_BOOST
}

void test29()
{
#ifdef HAVE_BOOST
#if defined(BOOST_VERSION) && BOOST_VERSION >= 103500

    session sql(backEndFactory_, connectString_);

    auto_table_creator tableCreator(tc_.table_creator_2(sql));
    {
        boost::fusion::vector<double, int, std::string> t1(3.5, 7, "Joe Hacker");
        assert(equal_approx(boost::fusion::at_c<0>(t1), 3.5));
        assert(boost::fusion::at_c<1>(t1) == 7);
        assert(boost::fusion::at_c<2>(t1) == "Joe Hacker");

        sql << "insert into soci_test(num_float, num_int, name) values(:d, :i, :s)", use(t1);

        // basic query

        boost::fusion::vector<double, int, std::string> t2;
        sql << "select num_float, num_int, name from soci_test", into(t2);

        assert(equal_approx(boost::fusion::at_c<0>(t2), 3.5));
        assert(boost::fusion::at_c<1>(t2) == 7);
        assert(boost::fusion::at_c<2>(t2) == "Joe Hacker");

        sql << "delete from soci_test";
    }

    {
        // composability with boost::optional

        // use:
        boost::fusion::vector<double, boost::optional<int>, std::string> t1(
            3.5, boost::optional<int>(7), "Joe Hacker");
        assert(equal_approx(boost::fusion::at_c<0>(t1), 3.5));
        assert(boost::fusion::at_c<1>(t1).is_initialized());
        assert(boost::fusion::at_c<1>(t1).get() == 7);
        assert(boost::fusion::at_c<2>(t1) == "Joe Hacker");

        sql << "insert into soci_test(num_float, num_int, name) values(:d, :i, :s)", use(t1);

        // into:
        boost::fusion::vector<double, boost::optional<int>, std::string> t2;
        sql << "select num_float, num_int, name from soci_test", into(t2);

        assert(equal_approx(boost::fusion::at_c<0>(t2), 3.5));
        assert(boost::fusion::at_c<1>(t2).is_initialized());
        assert(boost::fusion::at_c<1>(t2) == 7);
        assert(boost::fusion::at_c<2>(t2) == "Joe Hacker");

        sql << "delete from soci_test";
    }

    {
        // composability with user-provided conversions

        // use:
        boost::fusion::vector<double, MyInt, std::string> t1(3.5, 7, "Joe Hacker");
        assert(equal_approx(boost::fusion::at_c<0>(t1), 3.5));
        assert(boost::fusion::at_c<1>(t1).get() == 7);
        assert(boost::fusion::at_c<2>(t1) == "Joe Hacker");

        sql << "insert into soci_test(num_float, num_int, name) values(:d, :i, :s)", use(t1);

        // into:
        boost::fusion::vector<double, MyInt, std::string> t2;

        sql << "select num_float, num_int, name from soci_test", into(t2);

        assert(equal_approx(boost::fusion::at_c<0>(t2), 3.5));
        assert(boost::fusion::at_c<1>(t2).get() == 7);
        assert(boost::fusion::at_c<2>(t2) == "Joe Hacker");

        sql << "delete from soci_test";
    }

    {
        // let's have fun - composition of tuple, optional and user-defined type

        // use:
        boost::fusion::vector<double, boost::optional<MyInt>, std::string> t1(
            3.5, boost::optional<MyInt>(7), "Joe Hacker");
        assert(equal_approx(boost::fusion::at_c<0>(t1), 3.5));
        assert(boost::fusion::at_c<1>(t1).is_initialized());
        assert(boost::fusion::at_c<1>(t1).get().get() == 7);
        assert(boost::fusion::at_c<2>(t1) == "Joe Hacker");

        sql << "insert into soci_test(num_float, num_int, name) values(:d, :i, :s)", use(t1);

        // into:
        boost::fusion::vector<double, boost::optional<MyInt>, std::string> t2;

        sql << "select num_float, num_int, name from soci_test", into(t2);

        assert(equal_approx(boost::fusion::at_c<0>(t2), 3.5));
        assert(boost::fusion::at_c<1>(t2).is_initialized());
        assert(boost::fusion::at_c<1>(t2).get().get() == 7);
        assert(boost::fusion::at_c<2>(t2) == "Joe Hacker");

        sql << "update soci_test set num_int = NULL";

        sql << "select num_float, num_int, name from soci_test", into(t2);

        assert(equal_approx(boost::fusion::at_c<0>(t2), 3.5));
        assert(boost::fusion::at_c<1>(t2).is_initialized() == false);
        assert(boost::fusion::at_c<2>(t2) == "Joe Hacker");
    }

    {
        // rowset<fusion::vector>

        sql << "insert into soci_test(num_float, num_int, name) values(4.0, 8, 'Tony Coder')";
        sql << "insert into soci_test(num_float, num_int, name) values(4.5, NULL, 'Cecile Sharp')";
        sql << "insert into soci_test(num_float, num_int, name) values(5.0, 10, 'Djhava Ravaa')";

        typedef boost::fusion::vector<double, boost::optional<int>, std::string> T;

        rowset<T> rs = (sql.prepare
            << "select num_float, num_int, name from soci_test order by num_float asc");

        rowset<T>::const_iterator pos = rs.begin();

        assert(equal_approx(boost::fusion::at_c<0>(*pos), 3.5));
        assert(boost::fusion::at_c<1>(*pos).is_initialized() == false);
        assert(boost::fusion::at_c<2>(*pos) == "Joe Hacker");

        ++pos;
        assert(equal_approx(boost::fusion::at_c<0>(*pos), 4.0));
        assert(boost::fusion::at_c<1>(*pos).is_initialized());
        assert(boost::fusion::at_c<1>(*pos).get() == 8);
        assert(boost::fusion::at_c<2>(*pos) == "Tony Coder");

        ++pos;
        assert(equal_approx(boost::fusion::at_c<0>(*pos), 4.5));
        assert(boost::fusion::at_c<1>(*pos).is_initialized() == false);
        assert(boost::fusion::at_c<2>(*pos) == "Cecile Sharp");

        ++pos;
        assert(equal_approx(boost::fusion::at_c<0>(*pos), 5.0));
        assert(boost::fusion::at_c<1>(*pos).is_initialized());
        assert(boost::fusion::at_c<1>(*pos).get() == 10);
        assert(boost::fusion::at_c<2>(*pos) == "Djhava Ravaa");

        ++pos;
        assert(pos == rs.end());
    }

    std::cout << "test 29 passed" << std::endl;

#else
    std::cout << "test 29 skipped (no boost::fusion)" << std::endl;
#endif // BOOST_VERSION

#else
    std::cout << "test 29 skipped (no Boost)" << std::endl;
#endif // HAVE_BOOST
}

// test for boost::gregorian::date
void test30()
{
#ifdef HAVE_BOOST

    session sql(backEndFactory_, connectString_);

    {
        auto_table_creator tableCreator(tc_.table_creator_1(sql));

        std::tm nov15;
        nov15.tm_year = 105;
        nov15.tm_mon = 10;
        nov15.tm_mday = 15;
        nov15.tm_hour = 0;
        nov15.tm_min = 0;
        nov15.tm_sec = 0;

        sql << "insert into soci_test(tm) values(:tm)", use(nov15);

        boost::gregorian::date bgd;
        sql << "select tm from soci_test", into(bgd);

        assert(bgd.year() == 2005);
        assert(bgd.month() == 11);
        assert(bgd.day() == 15);

        sql << "update soci_test set tm = NULL";
        try
        {
            sql << "select tm from soci_test", into(bgd);
            assert(false);
        }
        catch (soci_error const & e)
        {
            assert(e.what() == std::string("Null value not allowed for this type"));
        }
    }

    {
        auto_table_creator tableCreator(tc_.table_creator_1(sql));

        boost::gregorian::date bgd(2008, boost::gregorian::May, 5);

        sql << "insert into soci_test(tm) values(:tm)", use(bgd);

        std::tm t;
        sql << "select tm from soci_test", into(t);

        assert(t.tm_year == 108);
        assert(t.tm_mon == 4);
        assert(t.tm_mday == 5);
    }

    std::cout << "test 30 passed" << std::endl;
#else
    std::cout << "test 30 skipped (no Boost)" << std::endl;
#endif // HAVE_BOOST
}

// connection pool - simple sequential test, no multiple threads
void test31()
{
    {
        // phase 1: preparation
        const size_t pool_size = 10;
        connection_pool pool(pool_size);

        for (std::size_t i = 0; i != pool_size; ++i)
        {
            session & sql = pool.at(i);
            sql.open(backEndFactory_, connectString_);
        }

        // phase 2: usage
        for (std::size_t i = 0; i != pool_size; ++i)
        {
            // poor man way to lease more than one connection
            session sql_unused1(pool);
            session sql(pool);
            session sql_unused2(pool);
            {
                auto_table_creator tableCreator(tc_.table_creator_1(sql));

                char c('a');
                sql << "insert into soci_test(c) values(:c)", use(c);
                sql << "select c from soci_test", into(c);
                assert(c == 'a');
            }
        }
    }
    std::cout << "test 31 passed\n";
}

// Issue 66 - test query transformation callback feature
static std::string no_op_transform(std::string query)
{
    return query;
}

static std::string lower_than_g(std::string query)
{
    return query + " WHERE c < 'g'";
}

struct where_condition : std::unary_function<std::string, std::string>
{
    where_condition(std::string const& where)
        : where_(where)
    {}

    result_type operator()(argument_type query) const
    {
        return query + " WHERE " + where_;
    }

    std::string where_;
};


void run_query_transformation_test(session& sql)
{
    // create and populate the test table
    auto_table_creator tableCreator(tc_.table_creator_1(sql));

    for (char c = 'a'; c <= 'z'; ++c)
    {
        sql << "insert into soci_test(c) values(\'" << c << "\')";
    }
    
    char const* query = "select count(*) from soci_test";

    // free function, no-op
    {
        sql.set_query_transformation(no_op_transform);
        int count;
        sql << query, into(count);
        assert(count == 'z' - 'a' + 1);
    }

    // free function
    {
        sql.set_query_transformation(lower_than_g);
        int count;
        sql << query, into(count);
        assert(count == 'g' - 'a');
    }

    // function object with state
    {
        sql.set_query_transformation(where_condition("c > 'g' AND c < 'j'"));
        int count = 0;
        sql << query, into(count);
        assert(count == 'j' - 'h');
        count = 0;
        sql.set_query_transformation(where_condition("c > 's' AND c <= 'z'"));
        sql << query, into(count);
        assert(count == 'z' - 's');
    }

// Bug in Visual Studio __cplusplus still means C++03
// https://connect.microsoft.com/VisualStudio/feedback/details/763051/
#if defined _MSC_VER && _MSC_VER>=1600
#define SOCI_HAVE_CPP11 1
#elif __cplusplus >= 201103L
#define SOCI_HAVE_CPP11 1
#else
#undef SOCI_HAVE_CPP11
#endif

#ifdef SOCI_HAVE_CPP11
    // lambda
    {
        sql.set_query_transformation(
            [](std::string const& query) {
                return query + " WHERE c > 'g' AND c < 'j'";
        });

        int count = 0;
        sql << query, into(count);
        assert(count == 'j' - 'h');
    }
#endif
#undef SOCI_HAVE_CPP11

    // prepared statements

    // constant effect (pre-prepare set transformation)
    {
        // set transformation after statement is prepared
        sql.set_query_transformation(lower_than_g);
        // prepare statement
        int count;
        statement st = (sql.prepare << query, into(count));
        // observe transformation effect
        st.execute(true);
        assert(count == 'g' - 'a');
        // reset transformation
        sql.set_query_transformation(no_op_transform);
        // observe the same transformation, no-op set above has no effect
        count = 0;
        st.execute(true);
        assert(count == 'g' - 'a');
    }

    // no effect (post-prepare set transformation)
    {
        // reset
        sql.set_query_transformation(no_op_transform);

        // prepare statement
        int count;
        statement st = (sql.prepare << query, into(count));
        // set transformation after statement is prepared
        sql.set_query_transformation(lower_than_g);
        // observe no effect of WHERE clause injection
        st.execute(true);
        assert(count == 'z' - 'a' + 1);
    }
}

void test_query_transformation()
{
    {
        session sql(backEndFactory_, connectString_);
        run_query_transformation_test(sql);
    }
    std::cout << "test query_transformation passed" << std::endl;
}
void test_query_transformation_with_connection_pool()
{
    {
        // phase 1: preparation
        const size_t pool_size = 10;
        connection_pool pool(pool_size);

        for (std::size_t i = 0; i != pool_size; ++i)
        {
            session & sql = pool.at(i);
            sql.open(backEndFactory_, connectString_);
        }

        session sql(pool);
        run_query_transformation_test(sql);
    }
    std::cout << "test query_transformation with connection pool passed" << std::endl;
}

// Originally, submitted to SQLite3 backend and later moved to common test.
// Test commit b394d039530f124802d06c3b1a969c3117683152
// Author: Mika Fischer <mika.fischer@zoopnet.de>
// Date:   Thu Nov 17 13:28:07 2011 +0100
// Implement get_affected_rows for SQLite3 backend
void test_get_affected_rows()
{
    {
        session sql(backEndFactory_, connectString_);
        auto_table_creator tableCreator(tc_.table_creator_4(sql));
        if (!tableCreator.get())
        {
            std::cout << "test get_affected_rows skipped (function not implemented)" << std::endl;
            return;
        }

        for (int i = 0; i != 10; i++)
        {
            sql << "insert into soci_test(val) values(:val)", use(i);
        }

        statement st1 = (sql.prepare <<
            "update soci_test set val = val + 1");
        st1.execute(true);

        assert(st1.get_affected_rows() == 10);

        statement st2 = (sql.prepare <<
            "delete from soci_test where val <= 5");
        st2.execute(true);

        assert(st2.get_affected_rows() == 5);

        statement st3 = (sql.prepare <<
            "update soci_test set val = val + 1");
        st3.execute(true);

        assert(st3.get_affected_rows() == 5);

        std::vector<int> v(5, 0);
        for (std::size_t i = 0; i < v.size(); ++i)
        {
            v[i] = (7 + i);
        }
        
        // test affected rows for bulk operations.
        statement st4 = (sql.prepare <<
            "delete from soci_test where val = :v", use(v));
        st4.execute(true);

        assert(st4.get_affected_rows() == 5);

        std::vector<std::string> w(2, "1");
        w[1] = "a"; // this invalid value may cause an exception.
        statement st5 = (sql.prepare <<
            "insert into soci_test(val) values(:val)", use(w));
        try { st5.execute(true); } 
        catch(...) {}

        // confirm the partial insertion.
        int val = 0;
        sql << "select count(val) from soci_test", into(val);
        if(val != 0)
        {        
            // test the preserved 'number of rows 
            // affected' after a potential failure.
            assert(st5.get_affected_rows() != 0);
        }
    }

    std::cout << "test get_affected_rows passed" << std::endl;
}

// test fix for: Backend is not set properly with connection pool (pull #5) 
void test_pull5()
{
    {
        const size_t pool_size = 1;
        connection_pool pool(pool_size);

        for (std::size_t i = 0; i != pool_size; ++i)
        {
            session & sql = pool.at(i);
            sql.open(backEndFactory_, connectString_);
        }

        soci::session sql(pool);
        sql.reconnect();
        sql.begin(); // no crash expected
    }

    std::cout << "test pull-5 passed\n";
}

// issue 67 - Allocated statement backend memory leaks on exception
// If the test runs under memory debugger and it passes, then
// soci::details::statement_impl::backEnd_ must not leak
void test_issue67()
{
    session sql(backEndFactory_, connectString_);
    auto_table_creator tableCreator(tc_.table_creator_1(sql));
    {
        try
        {
            rowset<row> rs1 = (sql.prepare << "select * from soci_testX");
            
            // TODO: On Linux, no exception thrown; neither from prepare, nor from execute?
            // soci_odbc_test_postgresql: 
            //     /home/travis/build/SOCI/soci/src/core/test/common-tests.h:3505:
            //     void soci::tests::common_tests::test_issue67(): Assertion `!"exception expected"' failed.
            //assert(!"exception expected"); // relax temporarily 
        }
        catch (soci_error const &e)
        {
            (void)e;
            assert("expected exception caught");
            std::cout << "test issue-67 passed - check memory debugger output for leaks" << std::endl;
        }
    }

}

// issue 154 - Calling undefine_and_bind and then define_and_bind causes a leak.
// If the test runs under memory debugger and it passes, then
// soci::details::standard_use_type_backend and vector_use_type_backend must not leak
void test_issue154()
{
    session sql(backEndFactory_, connectString_);
    auto_table_creator tableCreator(tc_.table_creator_1(sql));
    sql << "insert into soci_test(id) values (1)";
    {
        int id = 1;
        int val = 0;
        statement st(sql);
        st.exchange(use(id));
        st.alloc();
        st.prepare("select id from soci_test where id = :1");
        st.define_and_bind();
        st.undefine_and_bind();
        st.exchange(soci::into(val));
        st.define_and_bind();
        st.execute(true);
        assert(val == 1);
    }
    // vector variation
    {
        std::vector<int> id(1, 1);
        int val = 0;
        statement st(sql);
        st.exchange(use(id));
        st.alloc();
        st.prepare("select id from soci_test where id = :1");
        st.define_and_bind();
        st.undefine_and_bind();
        st.exchange(soci::into(val));
        st.define_and_bind();
        st.execute(true);
        assert(val == 1);
    }
    std::cout << "test issue-154 passed - check memory debugger output for leaks" << std::endl;
}

}; // class common_tests

} // namespace tests

} // namespace soci

#endif // SOCI_COMMON_TESTS_H_INCLUDED<|MERGE_RESOLUTION|>--- conflicted
+++ resolved
@@ -340,11 +340,8 @@
         test_pull5();
         test_issue67();
         test_prepared_insert_with_orm_type();
-<<<<<<< HEAD
+        test_issue154();
         test_placeholder_partial_matching_with_orm_type();
-=======
-        test_issue154();
->>>>>>> 8941a100
     }
 
 private:
