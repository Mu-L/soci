--- conflicted
+++ resolved
@@ -305,13 +305,10 @@
         test28();
         test29();
         test30();
-<<<<<<< HEAD
         test31();
+        test_get_affected_rows();
         test_pull5();
         test_issue67();
-=======
-        test_get_affected_rows();
->>>>>>> 961bdfaa
     }
 
 private:
@@ -3533,7 +3530,6 @@
 #endif // HAVE_BOOST
 }
 
-<<<<<<< HEAD
 // connection pool - simple sequential test, no multiple threads
 void test31()
 {
@@ -3566,6 +3562,49 @@
         }
     }
     std::cout << "test 31 passed\n";
+}
+
+// Originally, submitted to SQLite3 backend and later moved to common test.
+// Test commit b394d039530f124802d06c3b1a969c3117683152
+// Author: Mika Fischer <mika.fischer@zoopnet.de>
+// Date:   Thu Nov 17 13:28:07 2011 +0100
+// Implement get_affected_rows for SQLite3 backend
+void test_get_affected_rows()
+{
+    {
+        session sql(backEndFactory_, connectString_);
+        auto_table_creator tableCreator(tc_.table_creator_4(sql));
+        if (!tableCreator.get())
+        {
+            std::cout << "test get_affected_rows skipped (function not implemented)" << std::endl;
+            return;
+        }
+
+        for (int i = 0; i != 10; i++)
+        {
+            sql << "insert into soci_test(val) values(:val)", use(i);
+        }
+
+        statement st1 = (sql.prepare <<
+            "update soci_test set val = val + 1");
+        st1.execute(true);
+
+        assert(st1.get_affected_rows() == 10);
+
+        statement st2 = (sql.prepare <<
+            "delete from soci_test where val <= 5");
+        st2.execute(true);
+
+        assert(st2.get_affected_rows() == 5);
+
+        statement st3 = (sql.prepare <<
+            "update soci_test set val = val + 1");
+        st3.execute(true);
+
+        assert(st3.get_affected_rows() == 5);
+    }
+
+    std::cout << "test get_affected_rows passed" << std::endl;
 }
 
 // test fix for: Backend is not set properly with connection pool (pull #5) 
@@ -3614,50 +3653,6 @@
             std::cout << "test_issue67 passed - check memory debugger output for leaks" << std::endl;
         }
     }
-=======
-// Originally, submitted to SQLite3 backend and later moved to common test.
-// Test commit b394d039530f124802d06c3b1a969c3117683152
-// Author: Mika Fischer <mika.fischer@zoopnet.de>
-// Date:   Thu Nov 17 13:28:07 2011 +0100
-// Implement get_affected_rows for SQLite3 backend
-void test_get_affected_rows()
-{
-    {
-        session sql(backEndFactory_, connectString_);
-        auto_table_creator tableCreator(tc_.table_creator_4(sql));
-        if (!tableCreator.get())
-        {
-            std::cout << "test get_affected_rows skipped (function not implemented)" << std::endl;
-            return;
-        }
-
-        for (int i = 0; i != 10; i++)
-        {
-            sql << "insert into soci_test(val) values(:val)", use(i);
-        }
-
-        statement st1 = (sql.prepare <<
-            "update soci_test set val = val + 1");
-        st1.execute(true);
-
-        assert(st1.get_affected_rows() == 10);
-
-        statement st2 = (sql.prepare <<
-            "delete from soci_test where val <= 5");
-        st2.execute(true);
-
-        assert(st2.get_affected_rows() == 5);
-
-        statement st3 = (sql.prepare <<
-            "update soci_test set val = val + 1");
-        st3.execute(true);
-
-        assert(st3.get_affected_rows() == 5);
-    }
-
-    std::cout << "test get_affected_rows passed" << std::endl;
->>>>>>> 961bdfaa
-}
 
 }; // class common_tests
 
