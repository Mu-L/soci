--- conflicted
+++ resolved
@@ -253,7 +253,11 @@
         throw soci_error(msg);
     }
 
-<<<<<<< HEAD
+    if (traceFile_)
+    {
+        PQtrace(conn, traceFile_);
+    }
+
 #ifdef _WIN32
     // As explained above, implement our own support for this option under
     // Windows.
@@ -301,22 +305,11 @@
     }
 #endif // _WIN32
 
-    // Increase the number of digits used for floating point values to ensure
-    // that the conversions to/from text round trip correctly, which is not the
-    // case with the default value of 0. Use the maximal supported value, which
-    // was 2 until 9.x and is 3 since it.
-=======
-    if (traceFile_)
-    {
-        PQtrace(conn, traceFile_);
-    }
-
     // With older PostgreSQL versions we need to change the extra_float_digits
     // parameter to ensure that the conversions to/from text round trip
     // losslessly. This is not necessary since 12.0, which behaves correctly by
     // default, but for older versions use the maximal supported value, which
     // was 2 until 9.x and 3 after it.
->>>>>>> cb258f36
     int const version = PQserverVersion(conn);
     if (version < 120000)
     {
