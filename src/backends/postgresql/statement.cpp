--- conflicted
+++ resolved
@@ -504,11 +504,8 @@
     case 18:   // char
     case 1042: // bpchar
     case 142: // xml
-<<<<<<< HEAD
     case 114:  // json
-=======
     case 17: // bytea
->>>>>>> 6a6a837a
         type = dt_string;
         break;
 
