//
// Copyright (C) 2004-2008 Maciej Sobczak, Stephen Hutton
// Distributed under the Boost Software License, Version 1.0.
// (See accompanying file LICENSE_1_0.txt or copy at
// http://www.boost.org/LICENSE_1_0.txt)
//

#define SOCI_POSTGRESQL_SOURCE
#include "soci-postgresql.h"
#include <soci-platform.h>
#include <libpq/libpq-fs.h> // libpq
#include <cassert>
#include <cctype>
#include <cstdio>
#include <cstdlib>
#include <cstring>
#include <ctime>
#include <sstream>

#ifdef SOCI_POSTGRESQL_NOPARAMS
#ifndef SOCI_POSTGRESQL_NOBINDBYNAME
#define SOCI_POSTGRESQL_NOBINDBYNAME
#endif // SOCI_POSTGRESQL_NOBINDBYNAME
#endif // SOCI_POSTGRESQL_NOPARAMS

#ifdef _MSC_VER
#pragma warning(disable:4355)
#endif

using namespace soci;
using namespace soci::details;

postgresql_statement_backend::postgresql_statement_backend(
    postgresql_session_backend &session)
<<<<<<< HEAD
     : session_(session), justDescribed_(false),
=======
     : session_(session), result_(NULL), 
       rowsAffectedBulk_(-1LL), justDescribed_(false),
>>>>>>> 5254f963
       hasIntoElements_(false), hasVectorIntoElements_(false),
       hasUseElements_(false), hasVectorUseElements_(false)
{
}

postgresql_statement_backend::~postgresql_statement_backend()
{
    if (statementName_.empty() == false)
    {
        try
        {
            session_.deallocate_prepared_statement(statementName_);
        }
        catch (...)
        {
            // Don't allow exceptions to escape from dtor. Suppressing them is
            // not ideal, but terminating the program, as would happen if we're
            // already unwinding the stack because of a previous exception,
            // would be even worse.
        }
    }
}

void postgresql_statement_backend::alloc()
{
    // nothing to do here
}

void postgresql_statement_backend::clean_up()
{
<<<<<<< HEAD
    // nothing to do here
=======
    // 'reset' the value for a 
    // potential new execution.
    rowsAffectedBulk_ = -1;

    if (result_ != NULL)
    {
        PQclear(result_);
        result_ = NULL;
    }
>>>>>>> 5254f963
}

void postgresql_statement_backend::prepare(std::string const & query,
    statement_type stType)
{
#ifdef SOCI_POSTGRESQL_NOBINDBYNAME
    query_ = query;
#else
    // rewrite the query by transforming all named parameters into
    // the postgresql_ numbers ones (:abc -> $1, etc.)

    enum { normal, in_quotes, in_name } state = normal;

    std::string name;
    int position = 1;

    for (std::string::const_iterator it = query.begin(), end = query.end();
         it != end; ++it)
    {
        switch (state)
        {
        case normal:
            if (*it == '\'')
            {
                query_ += *it;
                state = in_quotes;
            }
            else if (*it == ':')
            {
                // Check whether this is a cast operator (e.g. 23::float)
                // and treat it as a special case, not as a named binding
                const std::string::const_iterator next_it = it + 1;
                if ((next_it != end) && (*next_it == ':'))
                {
                    query_ += "::";
                    ++it;
                }
                // Check whether this is an assignment(e.g. x:=y)
                // and treat it as a special case, not as a named binding
                else if ((next_it != end) && (*next_it == '='))
                {
                    query_ += ":=";
                    ++it;
                }
                else
                {
                    state = in_name;
                }
            }
            else // regular character, stay in the same state
            {
                query_ += *it;
            }
            break;
        case in_quotes:
            if (*it == '\'')
            {
                query_ += *it;
                state = normal;
            }
            else // regular quoted character
            {
                query_ += *it;
            }
            break;
        case in_name:
            if (std::isalnum(*it) || *it == '_')
            {
                name += *it;
            }
            else // end of name
            {
                names_.push_back(name);
                name.clear();
                std::ostringstream ss;
                ss << '$' << position++;
                query_ += ss.str();
                query_ += *it;
                state = normal;

                // Check whether the named parameter is immediatelly
                // followed by a cast operator (e.g. :name::float)
                // and handle the additional colon immediately to avoid
                // its misinterpretation later on.
                if (*it == ':')
                {
                    const std::string::const_iterator next_it = it + 1;
                    if ((next_it != end) && (*next_it == ':'))
                    {
                        query_ += ':';
                        ++it;
                    }
                }
            }
            break;
        }
    }

    if (state == in_name)
    {
        names_.push_back(name);
        std::ostringstream ss;
        ss << '$' << position++;
        query_ += ss.str();
    }

#endif // SOCI_POSTGRESQL_NOBINDBYNAME

#ifndef SOCI_POSTGRESQL_NOPREPARE

    if (stType == st_repeatable_query)
    {
        assert(statementName_.empty());

        // Holding the name temporarily in this var because
        // if it fails to prepare it we can't DEALLOCATE it. 
        std::string statementName = session_.get_next_statement_name();

        postgresql_result result(
            PQprepare(session_.conn_, statementName.c_str(),
              query_.c_str(), static_cast<int>(names_.size()), NULL));
        result.check_for_errors("Cannot prepare statement.");

        // Now it's safe to save this info.
        statementName_ = statementName;
    }

    stType_ = stType;

#endif // SOCI_POSTGRESQL_NOPREPARE
}

statement_backend::exec_fetch_result
postgresql_statement_backend::execute(int number)
{
    // If the statement was "just described", then we know that
    // it was actually executed with all the use elements
    // already bound and pre-used. This means that the result of the
    // query is already on the client side, so there is no need
    // to re-execute it.

    if (justDescribed_ == false)
    {
        // This object could have been already filled with data before.
        clean_up();

        if (number > 1 && hasIntoElements_)
        {
             throw soci_error(
                  "Bulk use with single into elements is not supported.");
        }

        // Since the bulk operations are not natively supported by postgresql_,
        // we have to explicitly loop to achieve the bulk operations.
        // On the other hand, looping is not needed if there are single
        // use elements, even if there is a bulk fetch.
        // We know that single use and bulk use elements in the same query are
        // not supported anyway, so in the effect the 'number' parameter here
        // specifies the size of vectors (into/use), but 'numberOfExecutions'
        // specifies the number of loops that need to be performed.

        int numberOfExecutions = 1;
        if (number > 0)
        {
             numberOfExecutions = hasUseElements_ ? 1 : number;
        }

        if ((useByPosBuffers_.empty() == false) ||
            (useByNameBuffers_.empty() == false))
        {
            if ((useByPosBuffers_.empty() == false) &&
                (useByNameBuffers_.empty() == false))
            {
                throw soci_error(
                    "Binding for use elements must be either by position "
                    "or by name.");
            }
            long long rowsAffectedBulkTemp = 0;
            for (int i = 0; i != numberOfExecutions; ++i)
            {
                std::vector<char *> paramValues;

                if (useByPosBuffers_.empty() == false)
                {
                    // use elements bind by position
                    // the map of use buffers can be traversed
                    // in its natural order

                    for (UseByPosBuffersMap::iterator
                             it = useByPosBuffers_.begin(),
                             end = useByPosBuffers_.end();
                         it != end; ++it)
                    {
                        char ** buffers = it->second;
                        paramValues.push_back(buffers[i]);
                    }
                }
                else
                {
                    // use elements bind by name

                    for (std::vector<std::string>::iterator
                             it = names_.begin(), end = names_.end();
                         it != end; ++it)
                    {
                        UseByNameBuffersMap::iterator b
                            = useByNameBuffers_.find(*it);
                        if (b == useByNameBuffers_.end())
                        {
                            std::string msg(
                                "Missing use element for bind by name (");
                            msg += *it;
                            msg += ").";
                            throw soci_error(msg);
                        }
                        char ** buffers = b->second;
                        paramValues.push_back(buffers[i]);
                    }
                }

#ifdef SOCI_POSTGRESQL_NOPARAMS

                throw soci_error("Queries with parameters are not supported.");

#else

#ifdef SOCI_POSTGRESQL_NOPREPARE

                result_.reset(PQexecParams(session_.conn_, query_.c_str(),
                    static_cast<int>(paramValues.size()),
                    NULL, &paramValues[0], NULL, NULL, 0));
#else
                if (stType_ == st_repeatable_query)
                {
                    // this query was separately prepared

                    result_.reset(PQexecPrepared(session_.conn_,
                        statementName_.c_str(),
                        static_cast<int>(paramValues.size()),
                        &paramValues[0], NULL, NULL, 0));
                }
                else // stType_ == st_one_time_query
                {
                    // this query was not separately prepared and should
                    // be executed as a one-time query

                    result_.reset(PQexecParams(session_.conn_, query_.c_str(),
                        static_cast<int>(paramValues.size()),
                        NULL, &paramValues[0], NULL, NULL, 0));
                }

#endif // SOCI_POSTGRESQL_NOPREPARE

#endif // SOCI_POSTGRESQL_NOPARAMS

                if (numberOfExecutions > 1)
                {
                    // there are only bulk use elements (no intos)

<<<<<<< HEAD
                    result_.check_for_errors("Cannot execute query.");
=======
                    ExecStatusType status = PQresultStatus(result_);
                    if (status != PGRES_COMMAND_OK)
                    {
                        // preserve the number of rows affected so far.
                        rowsAffectedBulk_ = rowsAffectedBulkTemp;
                        throw_postgresql_soci_error(result_);
                    }
                    
                    rowsAffectedBulkTemp += get_affected_rows();                    
                    PQclear(result_);
>>>>>>> 5254f963
                }
            }
            rowsAffectedBulk_ = rowsAffectedBulkTemp;

            if (numberOfExecutions > 1)
            {
                // it was a bulk operation
                result_.reset();
                return ef_no_data;
            }

            // otherwise (no bulk), follow the code below
        }
        else
        {
            // there are no use elements
            // - execute the query without parameter information

#ifdef SOCI_POSTGRESQL_NOPREPARE

            result_.reset(PQexec(session_.conn_, query_.c_str()));
#else
            if (stType_ == st_repeatable_query)
            {
                // this query was separately prepared

                result_.reset(PQexecPrepared(session_.conn_,
                    statementName_.c_str(), 0, NULL, NULL, NULL, 0));
            }
            else // stType_ == st_one_time_query
            {
                result_.reset(PQexec(session_.conn_, query_.c_str()));
            }

#endif // SOCI_POSTGRESQL_NOPREPARE
        }
    }
    else
    {
        // The optimization based on the existing results
        // from the row description can be performed only once.
        // If the same statement is re-executed,
        // it will be *really* re-executed, without reusing existing data.

        justDescribed_ = false;
    }

    if (result_.check_for_data("Cannot execute query."))
    {
        currentRow_ = 0;
        rowsToConsume_ = 0;

        numberOfRows_ = PQntuples(result_);
        if (numberOfRows_ == 0)
        {
            return ef_no_data;
        }
        else
        {
            if (number > 0)
            {
                // prepare for the subsequent data consumption
                return fetch(number);
            }
            else
            {
                // execute(0) was meant to only perform the query
                return ef_success;
            }
        }
    }
    else
    {
      return ef_no_data;
    }
}

statement_backend::exec_fetch_result
postgresql_statement_backend::fetch(int number)
{
    // Note: This function does not actually fetch anything from anywhere
    // - the data was already retrieved from the server in the execute()
    // function, and the actual consumption of this data will take place
    // in the postFetch functions, called for each into element.
    // Here, we only prepare for this to happen (to emulate "the Oracle way").

    // forward the "cursor" from the last fetch
    currentRow_ += rowsToConsume_;

    if (currentRow_ >= numberOfRows_)
    {
        // all rows were already consumed
        return ef_no_data;
    }
    else
    {
        if (currentRow_ + number > numberOfRows_)
        {
            rowsToConsume_ = numberOfRows_ - currentRow_;

            // this simulates the behaviour of Oracle
            // - when EOF is hit, we return ef_no_data even when there are
            // actually some rows fetched
            return ef_no_data;
        }
        else
        {
            rowsToConsume_ = number;
            return ef_success;
        }
    }
}

long long postgresql_statement_backend::get_affected_rows()
{
    // PQcmdTuples() doesn't really modify the result but it takes a non-const
    // pointer to it, so we can't rely on implicit conversion here.
    const char * const resultStr = PQcmdTuples(result_.get_result());
    char * end;
    long long result = std::strtoll(resultStr, &end, 0);
    if (end != resultStr)
    {
        return result;
    }
    else if (rowsAffectedBulk_ >= 0)
    {
        return rowsAffectedBulk_;
    }
    else
    {
        return -1;
    }
}

int postgresql_statement_backend::get_number_of_rows()
{
    return numberOfRows_ - currentRow_;
}

std::string postgresql_statement_backend::rewrite_for_procedure_call(
    std::string const & query)
{
    std::string newQuery("select ");
    newQuery += query;
    return newQuery;
}

int postgresql_statement_backend::prepare_for_describe()
{
    execute(1);
    justDescribed_ = true;

    int columns = PQnfields(result_);
    return columns;
}

void postgresql_statement_backend::describe_column(int colNum, data_type & type,
    std::string & columnName)
{
    // In postgresql_ column numbers start from 0
    int const pos = colNum - 1;

    unsigned long const typeOid = PQftype(result_, pos);
    switch (typeOid)
    {
    // Note: the following list of OIDs was taken from the pg_type table
    // we do not claim that this list is exchaustive or even correct.

               // from pg_type:

    case 25:   // text
    case 1043: // varchar
    case 2275: // cstring
    case 18:   // char
    case 1042: // bpchar
    case 142: // xml
    case 114:  // json
    case 17: // bytea
        type = dt_string;
        break;

    case 702:  // abstime
    case 703:  // reltime
    case 1082: // date
    case 1083: // time
    case 1114: // timestamp
    case 1184: // timestamptz
    case 1266: // timetz
        type = dt_date;
        break;

    case 700:  // float4
    case 701:  // float8
    case 1700: // numeric
        type = dt_double;
        break;

    case 16:   // bool
    case 21:   // int2
    case 23:   // int4
    case 26:   // oid
        type = dt_integer;
        break;

    case 20:   // int8
        type = dt_long_long;
        break;
    
    default:
    {
        std::stringstream message;
        message << "unknown data type with typelem: " << typeOid << " for colNum: " << colNum << " with name: " << PQfname(result_, pos);
        throw soci_error(message.str());
        
    }
    }

    columnName = PQfname(result_, pos);
}

postgresql_standard_into_type_backend *
postgresql_statement_backend::make_into_type_backend()
{
    hasIntoElements_ = true;
    return new postgresql_standard_into_type_backend(*this);
}

postgresql_standard_use_type_backend *
postgresql_statement_backend::make_use_type_backend()
{
    hasUseElements_ = true;
    return new postgresql_standard_use_type_backend(*this);
}

postgresql_vector_into_type_backend *
postgresql_statement_backend::make_vector_into_type_backend()
{
    hasVectorIntoElements_ = true;
    return new postgresql_vector_into_type_backend(*this);
}

postgresql_vector_use_type_backend *
postgresql_statement_backend::make_vector_use_type_backend()
{
    hasVectorUseElements_ = true;
    return new postgresql_vector_use_type_backend(*this);
}<|MERGE_RESOLUTION|>--- conflicted
+++ resolved
@@ -32,14 +32,10 @@
 
 postgresql_statement_backend::postgresql_statement_backend(
     postgresql_session_backend &session)
-<<<<<<< HEAD
-     : session_(session), justDescribed_(false),
-=======
-     : session_(session), result_(NULL), 
-       rowsAffectedBulk_(-1LL), justDescribed_(false),
->>>>>>> 5254f963
-       hasIntoElements_(false), hasVectorIntoElements_(false),
-       hasUseElements_(false), hasVectorUseElements_(false)
+     : session_(session)
+     , rowsAffectedBulk_(-1LL), justDescribed_(false)
+     , hasIntoElements_(false), hasVectorIntoElements_(false)
+     , hasUseElements_(false), hasVectorUseElements_(false)
 {
 }
 
@@ -68,19 +64,11 @@
 
 void postgresql_statement_backend::clean_up()
 {
-<<<<<<< HEAD
-    // nothing to do here
-=======
     // 'reset' the value for a 
     // potential new execution.
     rowsAffectedBulk_ = -1;
-
-    if (result_ != NULL)
-    {
-        PQclear(result_);
-        result_ = NULL;
-    }
->>>>>>> 5254f963
+    
+    // nothing to do here
 }
 
 void postgresql_statement_backend::prepare(std::string const & query,
@@ -340,20 +328,12 @@
                 {
                     // there are only bulk use elements (no intos)
 
-<<<<<<< HEAD
+                    // preserve the number of rows affected so far.
+                    rowsAffectedBulk_ = rowsAffectedBulkTemp;
+                    
                     result_.check_for_errors("Cannot execute query.");
-=======
-                    ExecStatusType status = PQresultStatus(result_);
-                    if (status != PGRES_COMMAND_OK)
-                    {
-                        // preserve the number of rows affected so far.
-                        rowsAffectedBulk_ = rowsAffectedBulkTemp;
-                        throw_postgresql_soci_error(result_);
-                    }
                     
                     rowsAffectedBulkTemp += get_affected_rows();                    
-                    PQclear(result_);
->>>>>>> 5254f963
                 }
             }
             rowsAffectedBulk_ = rowsAffectedBulkTemp;
