###############################################################################
#
# CMake module to search for Oracle client library (OCI)
#
# On success, the macro sets the following variables:
# ORACLE_FOUND       = if the library found
# ORACLE_LIBRARY     = full path to the library
# ORACLE_LIBRARIES   = full path to the library
# ORACLE_INCLUDE_DIR = where to find the library headers also defined,
#                       but not for general use are
# ORACLE_VERSION     = version of library which was found, e.g. "1.2.5"
#
# Copyright (c) 2009-2013 Mateusz Loskot <mateusz@loskot.net>
#
# Developed with inspiration from Petr Vanek <petr@scribus.info>
# who wrote similar macro for TOra - http://torasql.com/
#
# Module source: http://github.com/mloskot/workshop/tree/master/cmake/
#
# Redistribution and use is allowed according to the terms of the BSD license.
# For details see the accompanying COPYING-CMAKE-SCRIPTS file.
#
###############################################################################

# If ORACLE_HOME not defined, assume Oracle libraries not available
if(DEFINED ENV{ORACLE_HOME})

  set(ORACLE_HOME $ENV{ORACLE_HOME})
  message(STATUS "ORACLE_HOME=${ORACLE_HOME}")

  find_path(ORACLE_INCLUDE_DIR
    NAMES oci.h
    PATHS
    ${ORACLE_HOME}/rdbms/public
    ${ORACLE_HOME}/include
    ${ORACLE_HOME}/sdk/include  # Oracle SDK
    ${ORACLE_HOME}/OCI/include) # Oracle XE on Windows

  set(ORACLE_OCI_NAMES clntsh libclntsh oci) # Dirty trick might help on OSX, see issues/89
  set(ORACLE_OCCI_NAMES libocci occi oraocci10 oraocci11)
  set(ORACLE_NNZ_NAMES nnz10 libnnz10 nnz11 libnnz11 ociw32)

  set(ORACLE_LIB_DIR
    ${ORACLE_HOME}
    ${ORACLE_HOME}/lib
    ${ORACLE_HOME}/sdk/lib       # Oracle SDK
    ${ORACLE_HOME}/sdk/lib/msvc
    ${ORACLE_HOME}/OCI/lib/msvc) # Oracle XE on Windows

  find_library(ORACLE_OCI_LIBRARY
    NAMES ${ORACLE_OCI_NAMES} PATHS ${ORACLE_LIB_DIR})
  find_library(ORACLE_OCCI_LIBRARY
    NAMES ${ORACLE_OCCI_NAMES} PATHS ${ORACLE_LIB_DIR})
  find_library(ORACLE_NNZ_LIBRARY
    NAMES ${ORACLE_NNZ_NAMES} PATHS ${ORACLE_LIB_DIR})

  set(ORACLE_LIBRARY 
    ${ORACLE_OCI_LIBRARY} 
    ${ORACLE_OCCI_LIBRARY} 
    ${ORACLE_NNZ_LIBRARY})
<<<<<<< HEAD
=======
  if(NOT WIN32)
	set(ORACLE_LIBRARY ${ORACLE_LIBRARY} ${ORACLE_CLNTSH_LIBRARY})
  endif(NOT WIN32)
>>>>>>> a60f86b4

  set(ORACLE_LIBRARIES ${ORACLE_LIBRARY})

endif(DEFINED ENV{ORACLE_HOME})

# Handle the QUIETLY and REQUIRED arguments and set ORACLE_FOUND to TRUE
# if all listed variables are TRUE
include(FindPackageHandleStandardArgs)
find_package_handle_standard_args(ORACLE DEFAULT_MSG ORACLE_LIBRARY ORACLE_INCLUDE_DIR)

mark_as_advanced(ORACLE_INCLUDE_DIR ORACLE_LIBRARY)<|MERGE_RESOLUTION|>--- conflicted
+++ resolved
@@ -58,12 +58,10 @@
     ${ORACLE_OCI_LIBRARY} 
     ${ORACLE_OCCI_LIBRARY} 
     ${ORACLE_NNZ_LIBRARY})
-<<<<<<< HEAD
-=======
+  
   if(NOT WIN32)
-	set(ORACLE_LIBRARY ${ORACLE_LIBRARY} ${ORACLE_CLNTSH_LIBRARY})
+    set(ORACLE_LIBRARY ${ORACLE_LIBRARY} ${ORACLE_CLNTSH_LIBRARY})
   endif(NOT WIN32)
->>>>>>> a60f86b4
 
   set(ORACLE_LIBRARIES ${ORACLE_LIBRARY})
 
